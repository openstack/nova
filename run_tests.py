--- conflicted
+++ resolved
@@ -277,13 +277,6 @@
 
 if __name__ == '__main__':
     logging.setup()
-<<<<<<< HEAD
-=======
-    testdir = os.path.abspath(os.path.join("nova", "tests"))
-    testdb = os.path.join(testdir, "tests.sqlite")
-    if os.path.exists(testdb):
-        os.unlink(testdb)
->>>>>>> c27c19ea
     # If any argument looks like a test name but doesn't have "nova.tests" in
     # front of it, automatically add that so we don't have to type as much
     argv = []
@@ -293,7 +286,7 @@
         else:
             argv.append(x)
 
-    testdir = os.path.abspath(os.path.join("nova","tests"))
+    testdir = os.path.abspath(os.path.join("nova", "tests"))
     c = config.Config(stream=sys.stdout,
                       env=os.environ,
                       verbosity=3,
