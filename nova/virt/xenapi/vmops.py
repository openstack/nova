# vim: tabstop=4 shiftwidth=4 softtabstop=4

# Copyright (c) 2010 Citrix Systems, Inc.
# Copyright 2010 OpenStack LLC.
#
#    Licensed under the Apache License, Version 2.0 (the "License"); you may
#    not use this file except in compliance with the License. You may obtain
#    a copy of the License at
#
#         http://www.apache.org/licenses/LICENSE-2.0
#
#    Unless required by applicable law or agreed to in writing, software
#    distributed under the License is distributed on an "AS IS" BASIS, WITHOUT
#    WARRANTIES OR CONDITIONS OF ANY KIND, either express or implied. See the
#    License for the specific language governing permissions and limitations
#    under the License.

"""
Management class for VM-related functions (spawn, reboot, etc).
"""

import base64
import json
import M2Crypto
import os
import pickle
import random
import subprocess
import sys
import time
import uuid

from nova import context as nova_context
from nova import db
from nova import exception
from nova import flags
from nova import ipv6
from nova import log as logging
from nova import utils

from nova.compute import power_state
from nova.virt import driver
from nova.virt.xenapi.network_utils import NetworkHelper
from nova.virt.xenapi.vm_utils import VMHelper
from nova.virt.xenapi.vm_utils import ImageType

XenAPI = None
LOG = logging.getLogger("nova.virt.xenapi.vmops")

FLAGS = flags.FLAGS
flags.DEFINE_integer('windows_version_timeout', 300,
                     'number of seconds to wait for windows agent to be '
                     'fully operational')
flags.DEFINE_string('xenapi_vif_driver',
                    'nova.virt.xenapi.vif.XenAPIBridgeDriver',
                    'The XenAPI VIF driver using XenServer Network APIs.')


def cmp_version(a, b):
    """Compare two version strings (eg 0.0.1.10 > 0.0.1.9)"""
    a = a.split('.')
    b = b.split('.')

    # Compare each individual portion of both version strings
    for va, vb in zip(a, b):
        ret = int(va) - int(vb)
        if ret:
            return ret

    # Fallback to comparing length last
    return len(a) - len(b)


class VMOps(object):
    """
    Management class for VM-related tasks
    """
    def __init__(self, session):
        self.XenAPI = session.get_imported_xenapi()
        self._session = session
        self.poll_rescue_last_ran = None
        VMHelper.XenAPI = self.XenAPI
        self.vif_driver = utils.import_object(FLAGS.xenapi_vif_driver)

    def list_instances(self):
        """List VM instances."""
        # TODO(justinsb): Should we just always use the details method?
        #  Seems to be the same number of API calls..
        vm_refs = []
        for vm_ref in self._session.get_xenapi().VM.get_all():
            vm_rec = self._session.get_xenapi().VM.get_record(vm_ref)
            if not vm_rec["is_a_template"] and not vm_rec["is_control_domain"]:
                vm_refs.append(vm_rec["name_label"])
        return vm_refs

    def list_instances_detail(self):
        """List VM instances, returning InstanceInfo objects."""
        instance_infos = []
        for vm_ref in self._session.get_xenapi().VM.get_all():
            vm_rec = self._session.get_xenapi().VM.get_record(vm_ref)
            if not vm_rec["is_a_template"] and not vm_rec["is_control_domain"]:
                name = vm_rec["name_label"]

                # TODO(justinsb): This a roundabout way to map the state
                openstack_format = VMHelper.compile_info(vm_rec)
                state = openstack_format['state']

                instance_info = driver.InstanceInfo(name, state)
                instance_infos.append(instance_info)
        return instance_infos

    def revert_migration(self, instance):
        vm_ref = VMHelper.lookup(self._session, instance.name)
        self._start(instance, vm_ref)

    def finish_migration(self, context, instance, disk_info, network_info,
                      resize_instance):
        vdi_uuid = self.link_disks(instance, disk_info['base_copy'],
                disk_info['cow'])
        vm_ref = self._create_vm(context, instance,
                                 [dict(vdi_type='os', vdi_uuid=vdi_uuid)],
                                 network_info)
        if resize_instance:
            self.resize_instance(instance, vdi_uuid)
        self._start(instance, vm_ref=vm_ref)

    def _start(self, instance, vm_ref=None):
        """Power on a VM instance"""
        if not vm_ref:
            vm_ref = VMHelper.lookup(self._session, instance.name)
        if vm_ref is None:
            raise Exception(_('Attempted to power on non-existent instance'
            ' bad instance id %s') % instance.id)
        LOG.debug(_("Starting instance %s"), instance.name)
        self._session.call_xenapi('VM.start', vm_ref, False, False)

    def _create_disks(self, context, instance):
        disk_image_type = VMHelper.determine_disk_image_type(instance)
        vdis = VMHelper.fetch_image(context, self._session,
                instance.id, instance.image_ref,
                instance.user_id, instance.project_id,
                disk_image_type)
        return vdis

    def spawn(self, context, instance, network_info):
        vdis = None
        try:
            vdis = self._create_disks(context, instance)
            vm_ref = self._create_vm(context, instance, vdis, network_info)
            self._spawn(instance, vm_ref)
        except (self.XenAPI.Failure, OSError, IOError) as spawn_error:
            LOG.exception(_("instance %s: Failed to spawn"),
                          instance.id, exc_info=sys.exc_info())
            LOG.debug(_('Instance %s failed to spawn - performing clean-up'),
                      instance.id)
            self._handle_spawn_error(vdis, spawn_error)
            raise spawn_error

    def spawn_rescue(self, context, instance, network_info):
        """Spawn a rescue instance."""
        self.spawn(context, instance, network_info)

    def _create_vm(self, context, instance, vdis, network_info):
        """Create VM instance."""
        instance_name = instance.name
        vm_ref = VMHelper.lookup(self._session, instance_name)
        if vm_ref is not None:
            raise exception.InstanceExists(name=instance_name)

        #ensure enough free memory is available
        if not VMHelper.ensure_free_mem(self._session, instance):
            LOG.exception(_('instance %(instance_name)s: not enough free '
                          'memory') % locals())
            db.instance_set_state(nova_context.get_admin_context(),
                                  instance['id'],
                                  power_state.SHUTDOWN)
            return

        disk_image_type = VMHelper.determine_disk_image_type(instance)
        kernel = None
        ramdisk = None
        try:
            if instance.kernel_id:
                kernel = VMHelper.fetch_image(context, self._session,
                        instance.id, instance.kernel_id, instance.user_id,
                        instance.project_id, ImageType.KERNEL)[0]
            if instance.ramdisk_id:
                ramdisk = VMHelper.fetch_image(context, self._session,
                        instance.id, instance.kernel_id, instance.user_id,
                        instance.project_id, ImageType.RAMDISK)[0]
            # Create the VM ref and attach the first disk
            first_vdi_ref = self._session.call_xenapi('VDI.get_by_uuid',
                    vdis[0]['vdi_uuid'])

            vm_mode = instance.vm_mode and instance.vm_mode.lower()
            if vm_mode == 'pv':
                use_pv_kernel = True
            elif vm_mode in ('hv', 'hvm'):
                use_pv_kernel = False
                vm_mode = 'hvm'  # Normalize
            else:
                use_pv_kernel = VMHelper.determine_is_pv(self._session,
                        instance.id, first_vdi_ref, disk_image_type,
                        instance.os_type)
                vm_mode = use_pv_kernel and 'pv' or 'hvm'

            if instance.vm_mode != vm_mode:
                # Update database with normalized (or determined) value
                db.instance_update(nova_context.get_admin_context(),
                                   instance['id'], {'vm_mode': vm_mode})
            vm_ref = VMHelper.create_vm(self._session, instance,
                    kernel and kernel.get('file', None) or None,
                    ramdisk and ramdisk.get('file', None) or None,
                    use_pv_kernel)
        except (self.XenAPI.Failure, OSError, IOError) as vm_create_error:
            # Collect VDI/file resources to clean up;
            # These resources will be removed by _handle_spawn_error.
            LOG.exception(_("instance %s: Failed to spawn - " +
                            "Unable to create VM"),
                          instance.id, exc_info=sys.exc_info())
            last_arg = None
            resources = []

            if vm_create_error.args:
                last_arg = vm_create_error.args[-1]
            if isinstance(last_arg, list):
                resources = last_arg
            else:
                vm_create_error.args = vm_create_error.args + (resources,)

            if kernel:
                resources.append(kernel)
            if ramdisk:
                resources.append(ramdisk)

            raise vm_create_error

        VMHelper.create_vbd(session=self._session, vm_ref=vm_ref,
                vdi_ref=first_vdi_ref, userdevice=0, bootable=True)

        # Attach any other disks
        # userdevice 1 is reserved for rescue
        userdevice = 2
        for vdi in vdis[1:]:
            # vdi['vdi_type'] is either 'os' or 'swap', but we don't
            # really care what it is right here.
            vdi_ref = self._session.call_xenapi('VDI.get_by_uuid',
                    vdi['vdi_uuid'])
            VMHelper.create_vbd(session=self._session, vm_ref=vm_ref,
                    vdi_ref=vdi_ref, userdevice=userdevice,
                    bootable=False)
            userdevice += 1

        # Alter the image before VM start for, e.g. network injection
        if FLAGS.flat_injected:
            VMHelper.preconfigure_instance(self._session, instance,
                                           first_vdi_ref, network_info)

        self.create_vifs(vm_ref, instance, network_info)
        self.inject_network_info(instance, network_info, vm_ref)
        return vm_ref

    def _spawn(self, instance, vm_ref):
        """Spawn a new instance."""
        LOG.debug(_('Starting VM %s...'), vm_ref)
        self._start(instance, vm_ref)
        instance_name = instance.name
        LOG.info(_('Spawning VM %(instance_name)s created %(vm_ref)s.')
                 % locals())

        ctx = nova_context.get_admin_context()
        agent_build = db.agent_build_get_by_triple(ctx, 'xen',
                              instance.os_type, instance.architecture)
        if agent_build:
            LOG.info(_('Latest agent build for %(hypervisor)s/%(os)s' + \
                       '/%(architecture)s is %(version)s') % agent_build)
        else:
            LOG.info(_('No agent build found for %(hypervisor)s/%(os)s' + \
                       '/%(architecture)s') % {
                        'hypervisor': 'xen',
                        'os': instance.os_type,
                        'architecture': instance.architecture})

        def _check_agent_version():
            if instance.os_type == 'windows':
                # Windows will generally perform a setup process on first boot
                # that can take a couple of minutes and then reboot. So we
                # need to be more patient than normal as well as watch for
                # domid changes
                version = self.get_agent_version(instance,
                                  timeout=FLAGS.windows_version_timeout)
            else:
                version = self.get_agent_version(instance)
            if not version:
                LOG.info(_('No agent version returned by instance'))
                return

            LOG.info(_('Instance agent version: %s') % version)
            if not agent_build:
                return

            if cmp_version(version, agent_build['version']) < 0:
                LOG.info(_('Updating Agent to %s') % agent_build['version'])
                self.agent_update(instance, agent_build['url'],
                              agent_build['md5hash'])

        def _inject_files():
            injected_files = instance.injected_files
            if injected_files:
                # Check if this is a JSON-encoded string and convert if needed.
                if isinstance(injected_files, basestring):
                    try:
                        injected_files = json.loads(injected_files)
                    except ValueError:
                        LOG.exception(
                            _("Invalid value for injected_files: '%s'")
                                % injected_files)
                        injected_files = []
                # Inject any files, if specified
                for path, contents in instance.injected_files:
                    LOG.debug(_("Injecting file path: '%s'") % path)
                    self.inject_file(instance, path, contents)

        def _set_admin_password():
            admin_password = instance.admin_pass
            if admin_password:
                LOG.debug(_("Setting admin password"))
                self.set_admin_password(instance, admin_password)

        # NOTE(armando): Do we really need to do this in virt?
        # NOTE(tr3buchet): not sure but wherever we do it, we need to call
        #                  reset_network afterwards
        timer = utils.LoopingCall(f=None)

        def _wait_for_boot():
            try:
                state = self.get_info(instance_name)['state']
                if state == power_state.RUNNING:
                    LOG.debug(_('Instance %s: booted'), instance_name)
                    timer.stop()
                    _check_agent_version()
                    _inject_files()
                    _set_admin_password()
                    self.reset_network(instance, vm_ref)
                    return True
            except Exception, exc:
                LOG.warn(exc)
                LOG.exception(_('Instance %s: failed to boot'), instance_name)
                timer.stop()
                return False

        timer.f = _wait_for_boot

        return timer.start(interval=0.5, now=True)

    def _handle_spawn_error(self, vdis, spawn_error):
        # Extract resource list from spawn_error.
        resources = []
        if spawn_error.args:
            last_arg = spawn_error.args[-1]
            resources = last_arg
        if vdis:
            for vdi in vdis:
                resources.append(dict(vdi_type=vdi['vdi_type'],
                                      vdi_uuid=vdi['vdi_uuid'],
                                      file=None))

        LOG.debug(_("Resources to remove:%s"), resources)
        kernel_file = None
        ramdisk_file = None

        for item in resources:
            vdi_type = item['vdi_type']
            vdi_to_remove = item['vdi_uuid']
            if vdi_to_remove:
                try:
                    vdi_ref = self._session.call_xenapi('VDI.get_by_uuid',
                            vdi_to_remove)
                    LOG.debug(_('Removing VDI %(vdi_ref)s' +
                                '(uuid:%(vdi_to_remove)s)'), locals())
                    VMHelper.destroy_vdi(self._session, vdi_ref)
                except self.XenAPI.Failure:
                    # Vdi has already been deleted
                    LOG.debug(_("Skipping VDI destroy for %s"), vdi_to_remove)
            if item['file']:
                # There is also a file to remove.
                if vdi_type == ImageType.KERNEL_STR:
                    kernel_file = item['file']
                elif vdi_type == ImageType.RAMDISK_STR:
                    ramdisk_file = item['file']

        if kernel_file or ramdisk_file:
            LOG.debug(_("Removing kernel/ramdisk files from dom0"))
            self._destroy_kernel_ramdisk_plugin_call(kernel_file,
                                                     ramdisk_file)

    def _get_vm_opaque_ref(self, instance_or_vm):
        """
        Refactored out the common code of many methods that receive either
        a vm name or a vm instance, and want a vm instance in return.
        """
        # if instance_or_vm is a string it must be opaque ref or instance name
        if isinstance(instance_or_vm, basestring):
            obj = None
            try:
                # check for opaque ref
                obj = self._session.get_xenapi().VM.get_uuid(instance_or_vm)
                return instance_or_vm
            except self.XenAPI.Failure:
                # wasn't an opaque ref, can be an instance name
                instance_name = instance_or_vm

        # if instance_or_vm is an int/long it must be instance id
        elif isinstance(instance_or_vm, (int, long)):
            ctx = nova_context.get_admin_context()
            instance_obj = db.instance_get(ctx, instance_or_vm)
            instance_name = instance_obj.name
        else:
            instance_name = instance_or_vm.name
        vm_ref = VMHelper.lookup(self._session, instance_name)
        if vm_ref is None:
            raise exception.NotFound(_("No opaque_ref could be determined "
                    "for '%s'.") % instance_or_vm)
        return vm_ref

    def _acquire_bootlock(self, vm):
        """Prevent an instance from booting."""
        self._session.call_xenapi(
            "VM.set_blocked_operations",
            vm,
            {"start": ""})

    def _release_bootlock(self, vm):
        """Allow an instance to boot."""
        self._session.call_xenapi(
            "VM.remove_from_blocked_operations",
            vm,
            "start")

    def snapshot(self, context, instance, image_id):
        """Create snapshot from a running VM instance.

        :param context: request context
        :param instance: instance to be snapshotted
        :param image_id: id of image to upload to

        Steps involved in a XenServer snapshot:

        1. XAPI-Snapshot: Snapshotting the instance using XenAPI. This
            creates: Snapshot (Template) VM, Snapshot VBD, Snapshot VDI,
            Snapshot VHD

        2. Wait-for-coalesce: The Snapshot VDI and Instance VDI both point to
            a 'base-copy' VDI.  The base_copy is immutable and may be chained
            with other base_copies.  If chained, the base_copies
            coalesce together, so, we must wait for this coalescing to occur to
            get a stable representation of the data on disk.

        3. Push-to-glance: Once coalesced, we call a plugin on the XenServer
            that will bundle the VHDs together and then push the bundle into
            Glance.

        """
        template_vm_ref = None
        try:
            template_vm_ref, template_vdi_uuids = self._get_snapshot(instance)
            # call plugin to ship snapshot off to glance
            VMHelper.upload_image(context,
                    self._session, instance, template_vdi_uuids, image_id)
        finally:
            if template_vm_ref:
                self._destroy(instance, template_vm_ref,
                        shutdown=False, destroy_kernel_ramdisk=False)

        logging.debug(_("Finished snapshot and upload for VM %s"), instance)

    def _get_snapshot(self, instance):
        #TODO(sirp): Add quiesce and VSS locking support when Windows support
        # is added

        logging.debug(_("Starting snapshot for VM %s"), instance)
        vm_ref = VMHelper.lookup(self._session, instance.name)

        label = "%s-snapshot" % instance.name
        try:
            template_vm_ref, template_vdi_uuids = VMHelper.create_snapshot(
                self._session, instance.id, vm_ref, label)
            return template_vm_ref, template_vdi_uuids
        except self.XenAPI.Failure, exc:
            logging.error(_("Unable to Snapshot %(vm_ref)s: %(exc)s")
                    % locals())
            return

    def migrate_disk_and_power_off(self, instance, dest):
        """Copies a VHD from one host machine to another.

        :param instance: the instance that owns the VHD in question.
        :param dest: the destination host machine.
        :param disk_type: values are 'primary' or 'cow'.

        """
        vm_ref = VMHelper.lookup(self._session, instance.name)

        # The primary VDI becomes the COW after the snapshot, and we can
        # identify it via the VBD. The base copy is the parent_uuid returned
        # from the snapshot creation

        base_copy_uuid = cow_uuid = None
        template_vdi_uuids = template_vm_ref = None
        try:
            # transfer the base copy
            template_vm_ref, template_vdi_uuids = self._get_snapshot(instance)
            base_copy_uuid = template_vdi_uuids['image']
            vdi_ref, vm_vdi_rec = \
                    VMHelper.get_vdi_for_vm_safely(self._session, vm_ref)
            cow_uuid = vm_vdi_rec['uuid']

            params = {'host': dest,
                      'vdi_uuid': base_copy_uuid,
                      'instance_id': instance.id,
                      'sr_path': VMHelper.get_sr_path(self._session)}

            task = self._session.async_call_plugin('migration', 'transfer_vhd',
                    {'params': pickle.dumps(params)})
            self._session.wait_for_task(task, instance.id)

            # Now power down the instance and transfer the COW VHD
            self._shutdown(instance, vm_ref, hard=False)

            params = {'host': dest,
                      'vdi_uuid': cow_uuid,
                      'instance_id': instance.id,
                      'sr_path': VMHelper.get_sr_path(self._session), }

            task = self._session.async_call_plugin('migration', 'transfer_vhd',
                    {'params': pickle.dumps(params)})
            self._session.wait_for_task(task, instance.id)

        finally:
            if template_vm_ref:
                self._destroy(instance, template_vm_ref,
                        shutdown=False, destroy_kernel_ramdisk=False)

        # TODO(mdietz): we could also consider renaming these to something
        # sensible so we don't need to blindly pass around dictionaries
        return {'base_copy': base_copy_uuid, 'cow': cow_uuid}

    def link_disks(self, instance, base_copy_uuid, cow_uuid):
        """Links the base copy VHD to the COW via the XAPI plugin."""
        new_base_copy_uuid = str(uuid.uuid4())
        new_cow_uuid = str(uuid.uuid4())
        params = {'instance_id': instance.id,
                  'old_base_copy_uuid': base_copy_uuid,
                  'old_cow_uuid': cow_uuid,
                  'new_base_copy_uuid': new_base_copy_uuid,
                  'new_cow_uuid': new_cow_uuid,
                  'sr_path': VMHelper.get_sr_path(self._session), }

        task = self._session.async_call_plugin('migration',
                'move_vhds_into_sr', {'params': pickle.dumps(params)})
        self._session.wait_for_task(task, instance.id)

        # Now we rescan the SR so we find the VHDs
        VMHelper.scan_default_sr(self._session)

        return new_cow_uuid

    def resize_instance(self, instance, vdi_uuid):
        """Resize a running instance by changing its RAM and disk size."""
        #TODO(mdietz): this will need to be adjusted for swap later
        #The new disk size must be in bytes

        new_disk_size = instance.local_gb * 1024 * 1024 * 1024
        if new_disk_size > 0:
            instance_name = instance.name
            instance_local_gb = instance.local_gb
            LOG.debug(_("Resizing VDI %(vdi_uuid)s for instance"
                        "%(instance_name)s. Expanding to %(instance_local_gb)d"
                        " GB") % locals())
            vdi_ref = self._session.call_xenapi('VDI.get_by_uuid', vdi_uuid)
            # for an instance with no local storage
            self._session.call_xenapi('VDI.resize_online', vdi_ref,
                    str(new_disk_size))
            LOG.debug(_("Resize instance %s complete") % (instance.name))

    def reboot(self, instance):
        """Reboot VM instance."""
        vm_ref = self._get_vm_opaque_ref(instance)
        task = self._session.call_xenapi('Async.VM.clean_reboot', vm_ref)
        self._session.wait_for_task(task, instance.id)

    def get_agent_version(self, instance, timeout=None):
        """Get the version of the agent running on the VM instance."""

        def _call():
            # Send the encrypted password
            transaction_id = str(uuid.uuid4())
            args = {'id': transaction_id}
            resp = self._make_agent_call('version', instance, '', args)
            if resp is None:
                # No response from the agent
                return
            resp_dict = json.loads(resp)
            # Some old versions of the Windows agent have a trailing \\r\\n
            # (ie CRLF escaped) for some reason. Strip that off.
            return resp_dict['message'].replace('\\r\\n', '')

        if timeout:
            vm_ref = self._get_vm_opaque_ref(instance)
            vm_rec = self._session.get_xenapi().VM.get_record(vm_ref)

            domid = vm_rec['domid']

            expiration = time.time() + timeout
            while time.time() < expiration:
                ret = _call()
                if ret:
                    return ret

                vm_rec = self._session.get_xenapi().VM.get_record(vm_ref)
                if vm_rec['domid'] != domid:
                    LOG.info(_('domid changed from %(olddomid)s to '
                               '%(newdomid)s') % {
                                   'olddomid': domid,
                                    'newdomid': vm_rec['domid']})
                    domid = vm_rec['domid']
        else:
            return _call()

    def agent_update(self, instance, url, md5sum):
        """Update agent on the VM instance."""

        # Send the encrypted password
        transaction_id = str(uuid.uuid4())
        args = {'id': transaction_id, 'url': url, 'md5sum': md5sum}
        resp = self._make_agent_call('agentupdate', instance, '', args)
        if resp is None:
            # No response from the agent
            return
        resp_dict = json.loads(resp)
        if resp_dict['returncode'] != '0':
            raise RuntimeError(resp_dict['message'])
        return resp_dict['message']

    def set_admin_password(self, instance, new_pass):
        """Set the root/admin password on the VM instance.

        This is done via an agent running on the VM. Communication between nova
        and the agent is done via writing xenstore records. Since communication
        is done over the XenAPI RPC calls, we need to encrypt the password.
        We're using a simple Diffie-Hellman class instead of the more advanced
        one in M2Crypto for compatibility with the agent code.

        """
        # Need to uniquely identify this request.
        key_init_transaction_id = str(uuid.uuid4())
        # The simple Diffie-Hellman class is used to manage key exchange.
        dh = SimpleDH()
        key_init_args = {'id': key_init_transaction_id,
                         'pub': str(dh.get_public())}
        resp = self._make_agent_call('key_init', instance, '', key_init_args)
        if resp is None:
            # No response from the agent
            return
        resp_dict = json.loads(resp)
        # Successful return code from key_init is 'D0'
        if resp_dict['returncode'] != 'D0':
            # There was some sort of error; the message will contain
            # a description of the error.
            raise RuntimeError(resp_dict['message'])
        # Some old versions of the Windows agent have a trailing \\r\\n
        # (ie CRLF escaped) for some reason. Strip that off.
        agent_pub = int(resp_dict['message'].replace('\\r\\n', ''))
        dh.compute_shared(agent_pub)
        # Some old versions of Linux and Windows agent expect trailing \n
        # on password to work correctly.
        enc_pass = dh.encrypt(new_pass + '\n')
        # Send the encrypted password
        password_transaction_id = str(uuid.uuid4())
        password_args = {'id': password_transaction_id, 'enc_pass': enc_pass}
        resp = self._make_agent_call('password', instance, '', password_args)
        if resp is None:
            # No response from the agent
            return
        resp_dict = json.loads(resp)
        # Successful return code from password is '0'
        if resp_dict['returncode'] != '0':
            raise RuntimeError(resp_dict['message'])
        db.instance_update(nova_context.get_admin_context(),
                                  instance['id'],
                                  dict(admin_pass=new_pass))
        return resp_dict['message']

    def inject_file(self, instance, path, contents):
        """Write a file to the VM instance.

        The path to which it is to be written and the contents of the file
        need to be supplied; both will be base64-encoded to prevent errors
        with non-ASCII characters being transmitted. If the agent does not
        support file injection, or the user has disabled it, a
        NotImplementedError will be raised.

        """
        # Files/paths must be base64-encoded for transmission to agent
        b64_path = base64.b64encode(path)
        b64_contents = base64.b64encode(contents)

        # Need to uniquely identify this request.
        transaction_id = str(uuid.uuid4())
        args = {'id': transaction_id, 'b64_path': b64_path,
                'b64_contents': b64_contents}
        # If the agent doesn't support file injection, a NotImplementedError
        # will be raised with the appropriate message.
        resp = self._make_agent_call('inject_file', instance, '', args)
        resp_dict = json.loads(resp)
        if resp_dict['returncode'] != '0':
            # There was some other sort of error; the message will contain
            # a description of the error.
            raise RuntimeError(resp_dict['message'])
        return resp_dict['message']

    def _shutdown(self, instance, vm_ref, hard=True):
        """Shutdown an instance."""
        state = self.get_info(instance['name'])['state']
        if state == power_state.SHUTDOWN:
            instance_name = instance.name
            LOG.warn(_("VM %(instance_name)s already halted,"
                    "skipping shutdown...") % locals())
            return

        instance_id = instance.id
        LOG.debug(_("Shutting down VM for Instance %(instance_id)s")
                  % locals())
        try:
            task = None
            if hard:
                task = self._session.call_xenapi("Async.VM.hard_shutdown",
                                                 vm_ref)
            else:
                task = self._session.call_xenapi("Async.VM.clean_shutdown",
                                                 vm_ref)
            self._session.wait_for_task(task, instance.id)
        except self.XenAPI.Failure, exc:
            LOG.exception(exc)

    def _shutdown_rescue(self, rescue_vm_ref):
        """Shutdown a rescue instance."""
        self._session.call_xenapi("Async.VM.hard_shutdown", rescue_vm_ref)

    def _destroy_vdis(self, instance, vm_ref):
        """Destroys all VDIs associated with a VM."""
        instance_id = instance.id
        LOG.debug(_("Destroying VDIs for Instance %(instance_id)s")
                  % locals())
        vdi_refs = VMHelper.lookup_vm_vdis(self._session, vm_ref)

        if not vdi_refs:
            return

        for vdi_ref in vdi_refs:
            try:
                task = self._session.call_xenapi('Async.VDI.destroy', vdi_ref)
                self._session.wait_for_task(task, instance.id)
            except self.XenAPI.Failure, exc:
                LOG.exception(exc)

    def _destroy_rescue_vdis(self, rescue_vm_ref):
        """Destroys all VDIs associated with a rescued VM."""
        vdi_refs = VMHelper.lookup_vm_vdis(self._session, rescue_vm_ref)
        for vdi_ref in vdi_refs:
            try:
                self._session.call_xenapi("Async.VDI.destroy", vdi_ref)
            except self.XenAPI.Failure:
                continue

    def _destroy_rescue_vbds(self, rescue_vm_ref):
        """Destroys all VBDs tied to a rescue VM."""
        vbd_refs = self._session.get_xenapi().VM.get_VBDs(rescue_vm_ref)
        for vbd_ref in vbd_refs:
            vbd_rec = self._session.get_xenapi().VBD.get_record(vbd_ref)
            if vbd_rec.get("userdevice", None) == "1":  # VBD is always 1
                VMHelper.unplug_vbd(self._session, vbd_ref)
                VMHelper.destroy_vbd(self._session, vbd_ref)

    def _destroy_kernel_ramdisk_plugin_call(self, kernel, ramdisk):
        args = {}
        if kernel:
            args['kernel-file'] = kernel
        if ramdisk:
            args['ramdisk-file'] = ramdisk
        task = self._session.async_call_plugin(
            'glance', 'remove_kernel_ramdisk', args)
        self._session.wait_for_task(task)

    def _destroy_kernel_ramdisk(self, instance, vm_ref):
        """Three situations can occur:

            1. We have neither a ramdisk nor a kernel, in which case we are a
               RAW image and can omit this step

            2. We have one or the other, in which case, we should flag as an
               error

            3. We have both, in which case we safely remove both the kernel
               and the ramdisk.

        """
        instance_id = instance.id
        if not instance.kernel_id and not instance.ramdisk_id:
            # 1. No kernel or ramdisk
            LOG.debug(_("Instance %(instance_id)s using RAW or VHD, "
                        "skipping kernel and ramdisk deletion") % locals())
            return

        if not (instance.kernel_id and instance.ramdisk_id):
            # 2. We only have kernel xor ramdisk
            raise exception.InstanceUnacceptable(instance_id=instance_id,
               reason=_("instance has a kernel or ramdisk but not both"))

        # 3. We have both kernel and ramdisk
        (kernel, ramdisk) = VMHelper.lookup_kernel_ramdisk(self._session,
                                                           vm_ref)

        self._destroy_kernel_ramdisk_plugin_call(kernel, ramdisk)
        LOG.debug(_("kernel/ramdisk files removed"))

    def _destroy_vm(self, instance, vm_ref):
        """Destroys a VM record."""
        instance_id = instance.id
        try:
            task = self._session.call_xenapi('Async.VM.destroy', vm_ref)
            self._session.wait_for_task(task, instance_id)
        except self.XenAPI.Failure, exc:
            LOG.exception(exc)

        LOG.debug(_("Instance %(instance_id)s VM destroyed") % locals())

    def _destroy_rescue_instance(self, rescue_vm_ref):
        """Destroy a rescue instance."""
        self._destroy_rescue_vbds(rescue_vm_ref)
        self._shutdown_rescue(rescue_vm_ref)
        self._destroy_rescue_vdis(rescue_vm_ref)

        self._session.call_xenapi("Async.VM.destroy", rescue_vm_ref)

    def destroy(self, instance, network_info):
        """Destroy VM instance.

        This is the method exposed by xenapi_conn.destroy(). The rest of the
        destroy_* methods are internal.

        """
        instance_id = instance.id
        LOG.info(_("Destroying VM for Instance %(instance_id)s") % locals())
        vm_ref = VMHelper.lookup(self._session, instance.name)
        return self._destroy(instance, vm_ref, network_info, shutdown=True)

    def _destroy(self, instance, vm_ref, network_info=None, shutdown=True,
                 destroy_kernel_ramdisk=True):
        """Destroys VM instance by performing:

            1. A shutdown if requested.
            2. Destroying associated VDIs.
            3. Destroying kernel and ramdisk files (if necessary).
            4. Destroying that actual VM record.

        """
        if vm_ref is None:
            LOG.warning(_("VM is not present, skipping destroy..."))
            return

        if shutdown:
            self._shutdown(instance, vm_ref)

        self._destroy_vdis(instance, vm_ref)
        if destroy_kernel_ramdisk:
            self._destroy_kernel_ramdisk(instance, vm_ref)
        self._destroy_vm(instance, vm_ref)

        if network_info:
            for (network, mapping) in network_info:
                self.vif_driver.unplug(instance, network, mapping)

    def _wait_with_callback(self, instance_id, task, callback):
        ret = None
        try:
            ret = self._session.wait_for_task(task, instance_id)
        except self.XenAPI.Failure, exc:
            LOG.exception(exc)
        callback(ret)

    def pause(self, instance, callback):
        """Pause VM instance."""
        vm_ref = self._get_vm_opaque_ref(instance)
        task = self._session.call_xenapi('Async.VM.pause', vm_ref)
        self._wait_with_callback(instance.id, task, callback)

    def unpause(self, instance, callback):
        """Unpause VM instance."""
        vm_ref = self._get_vm_opaque_ref(instance)
        task = self._session.call_xenapi('Async.VM.unpause', vm_ref)
        self._wait_with_callback(instance.id, task, callback)

    def suspend(self, instance, callback):
        """Suspend the specified instance."""
        vm_ref = self._get_vm_opaque_ref(instance)
        task = self._session.call_xenapi('Async.VM.suspend', vm_ref)
        self._wait_with_callback(instance.id, task, callback)

    def resume(self, instance, callback):
        """Resume the specified instance."""
        vm_ref = self._get_vm_opaque_ref(instance)
        task = self._session.call_xenapi('Async.VM.resume', vm_ref, False,
                                         True)
        self._wait_with_callback(instance.id, task, callback)

    def rescue(self, context, instance, callback, network_info):
        """Rescue the specified instance.

            - shutdown the instance VM.
            - set 'bootlock' to prevent the instance from starting in rescue.
            - spawn a rescue VM (the vm name-label will be instance-N-rescue).

        """
        rescue_vm_ref = VMHelper.lookup(self._session,
                                        "%s-rescue" % instance.name)
        if rescue_vm_ref:
            raise RuntimeError(_(
                "Instance is already in Rescue Mode: %s" % instance.name))

        vm_ref = VMHelper.lookup(self._session, instance.name)
        self._shutdown(instance, vm_ref)
        self._acquire_bootlock(vm_ref)
        instance._rescue = True
        self.spawn_rescue(context, instance, network_info)
        rescue_vm_ref = VMHelper.lookup(self._session, instance.name)

        vbd_ref = self._session.get_xenapi().VM.get_VBDs(vm_ref)[0]
        vdi_ref = self._session.get_xenapi().VBD.get_record(vbd_ref)["VDI"]
        rescue_vbd_ref = VMHelper.create_vbd(self._session, rescue_vm_ref,
                                             vdi_ref, 1, False)

        self._session.call_xenapi("Async.VBD.plug", rescue_vbd_ref)

    def unrescue(self, instance, callback):
        """Unrescue the specified instance.

            - unplug the instance VM's disk from the rescue VM.
            - teardown the rescue VM.
            - release the bootlock to allow the instance VM to start.

        """
        rescue_vm_ref = VMHelper.lookup(self._session,
                                        "%s-rescue" % instance.name)

        if not rescue_vm_ref:
            raise exception.InstanceNotInRescueMode(instance_id=instance.id)

        original_vm_ref = VMHelper.lookup(self._session, instance.name)
        instance._rescue = False

        self._destroy_rescue_instance(rescue_vm_ref)
        self._release_bootlock(original_vm_ref)
        self._start(instance, original_vm_ref)

    def poll_rescued_instances(self, timeout):
        """Look for expirable rescued instances.

            - forcibly exit rescue mode for any instances that have been
              in rescue mode for >= the provided timeout

        """
        last_ran = self.poll_rescue_last_ran
        if not last_ran:
            # We need a base time to start tracking.
            self.poll_rescue_last_ran = utils.utcnow()
            return

        if not utils.is_older_than(last_ran, timeout):
            # Do not run. Let's bail.
            return

        # Update the time tracker and proceed.
        self.poll_rescue_last_ran = utils.utcnow()

        rescue_vms = []
        for instance in self.list_instances():
            if instance.endswith("-rescue"):
                rescue_vms.append(dict(name=instance,
                                       vm_ref=VMHelper.lookup(self._session,
                                                              instance)))

        for vm in rescue_vms:
            rescue_vm_ref = vm["vm_ref"]

            self._destroy_rescue_instance(rescue_vm_ref)

            original_name = vm["name"].split("-rescue", 1)[0]
            original_vm_ref = VMHelper.lookup(self._session, original_name)

            self._release_bootlock(original_vm_ref)
            self._session.call_xenapi("VM.start", original_vm_ref, False,
                                      False)

    def get_info(self, instance):
        """Return data about VM instance."""
        vm_ref = self._get_vm_opaque_ref(instance)
        vm_rec = self._session.get_xenapi().VM.get_record(vm_ref)
        return VMHelper.compile_info(vm_rec)

    def get_diagnostics(self, instance):
        """Return data about VM diagnostics."""
        vm_ref = self._get_vm_opaque_ref(instance)
        vm_rec = self._session.get_xenapi().VM.get_record(vm_ref)
        return VMHelper.compile_diagnostics(self._session, vm_rec)

    def get_console_output(self, instance):
        """Return snapshot of console."""
        # TODO: implement this to fix pylint!
        return 'FAKE CONSOLE OUTPUT of instance'

    def get_ajax_console(self, instance):
        """Return link to instance's ajax console."""
        # TODO: implement this!
        return 'http://fakeajaxconsole/fake_url'

<<<<<<< HEAD
    def set_host_powerstate(self, host, state):
        """Reboots or shuts down the host."""
        args = {"state": json.dumps(state)}
        methods = {"reboot": "host_reboot", "shutdown": "host_shutdown"}
        json_resp = self._call_xenhost(methods[state], args)
        resp = json.loads(json_resp)
        return resp["powerstate"]
=======
    def host_power_action(self, host, action):
        """Reboots or shuts down the host."""
        args = {"action": json.dumps(action)}
        methods = {"reboot": "host_reboot", "shutdown": "host_shutdown"}
        json_resp = self._call_xenhost(methods[action], args)
        resp = json.loads(json_resp)
        return resp["power_action"]
>>>>>>> dcac4bc6

    def set_host_enabled(self, host, enabled):
        """Sets the specified host's ability to accept new instances."""
        args = {"enabled": json.dumps(enabled)}
        xenapi_resp = self._call_xenhost("set_host_enabled", args)
        try:
            resp = json.loads(xenapi_resp)
<<<<<<< HEAD
        except TypeError as e:
=======
        except TypeError  as e:
>>>>>>> dcac4bc6
            # Already logged; return the message
            return xenapi_resp.details[-1]
        return resp["status"]

    def _call_xenhost(self, method, arg_dict):
        """There will be several methods that will need this general
        handling for interacting with the xenhost plugin, so this abstracts
        out that behavior.
        """
        # Create a task ID as something that won't match any instance ID
        task_id = random.randint(-80000, -70000)
        try:
            task = self._session.async_call_plugin("xenhost", method,
                    args=arg_dict)
                    #args={"params": arg_dict})
            ret = self._session.wait_for_task(task, task_id)
        except self.XenAPI.Failure as e:
            ret = e
            LOG.error(_("The call to %(method)s returned an error: %(e)s.")
                    % locals())
        return ret

    def inject_network_info(self, instance, network_info, vm_ref=None):
        """
        Generate the network info and make calls to place it into the
        xenstore and the xenstore param list.
        vm_ref can be passed in because it will sometimes be different than
        what VMHelper.lookup(session, instance.name) will find (ex: rescue)
        """
        if vm_ref:
            # this function raises if vm_ref is not a vm_opaque_ref
            self._session.get_xenapi().VM.get_record(vm_ref)
        else:
            vm_ref = VMHelper.lookup(self._session, instance.name)
        logging.debug(_("injecting network info to xs for vm: |%s|"), vm_ref)

        for (network, info) in network_info:
            location = 'vm-data/networking/%s' % info['mac'].replace(':', '')
            self.write_to_param_xenstore(vm_ref, {location: info})
            try:
                # TODO(tr3buchet): fix function call after refactor
                #self.write_to_xenstore(vm_ref, location, info)
                self._make_plugin_call('xenstore.py', 'write_record', instance,
                                       location, {'value': json.dumps(info)},
                                       vm_ref)
            except KeyError:
                # catch KeyError for domid if instance isn't running
                pass

    def create_vifs(self, vm_ref, instance, network_info):
        """Creates vifs for an instance."""

        logging.debug(_("creating vif(s) for vm: |%s|"), vm_ref)

        # this function raises if vm_ref is not a vm_opaque_ref
        self._session.get_xenapi().VM.get_record(vm_ref)

        for device, (network, info) in enumerate(network_info):
            vif_rec = self.vif_driver.plug(self._session,
                    vm_ref, instance, device, network, info)
            network_ref = vif_rec['network']
            LOG.debug(_('Creating VIF for VM %(vm_ref)s,' \
                ' network %(network_ref)s.') % locals())
            vif_ref = self._session.call_xenapi('VIF.create', vif_rec)
            LOG.debug(_('Created VIF %(vif_ref)s for VM %(vm_ref)s,'
                ' network %(network_ref)s.') % locals())

    def plug_vifs(self, instance, network_info):
        """Set up VIF networking on the host."""
        for (network, mapping) in network_info:
            self.vif_driver.plug(self._session, instance, network, mapping)

    def reset_network(self, instance, vm_ref=None):
        """Creates uuid arg to pass to make_agent_call and calls it."""
        if not vm_ref:
            vm_ref = VMHelper.lookup(self._session, instance.name)
        args = {'id': str(uuid.uuid4())}
        # TODO(tr3buchet): fix function call after refactor
        #resp = self._make_agent_call('resetnetwork', instance, '', args)
        resp = self._make_plugin_call('agent', 'resetnetwork', instance, '',
                                                               args, vm_ref)

    def list_from_xenstore(self, vm, path):
        """
        Runs the xenstore-ls command to get a listing of all records
        from 'path' downward. Returns a dict with the sub-paths as keys,
        and the value stored in those paths as values. If nothing is
        found at that path, returns None.
        """
        ret = self._make_xenstore_call('list_records', vm, path)
        return json.loads(ret)

    def read_from_xenstore(self, vm, path):
        """
        Returns the value stored in the xenstore record for the given VM
        at the specified location. A XenAPIPlugin.PluginError will be raised
        if any error is encountered in the read process.
        """
        try:
            ret = self._make_xenstore_call('read_record', vm, path,
                    {'ignore_missing_path': 'True'})
        except self.XenAPI.Failure:
            return None
        ret = json.loads(ret)
        if ret == "None":
            # Can't marshall None over RPC calls.
            return None
        return ret

    def write_to_xenstore(self, vm, path, value):
        """
        Writes the passed value to the xenstore record for the given VM
        at the specified location. A XenAPIPlugin.PluginError will be raised
        if any error is encountered in the write process.
        """
        return self._make_xenstore_call('write_record', vm, path,
                {'value': json.dumps(value)})

    def clear_xenstore(self, vm, path):
        """
        Deletes the VM's xenstore record for the specified path.
        If there is no such record, the request is ignored.
        """
        self._make_xenstore_call('delete_record', vm, path)

    def _make_xenstore_call(self, method, vm, path, addl_args=None):
        """Handles calls to the xenstore xenapi plugin."""
        return self._make_plugin_call('xenstore.py', method=method, vm=vm,
                path=path, addl_args=addl_args)

    def _make_agent_call(self, method, vm, path, addl_args=None):
        """Abstracts out the interaction with the agent xenapi plugin."""
        return self._make_plugin_call('agent', method=method, vm=vm,
                path=path, addl_args=addl_args)

    def _make_plugin_call(self, plugin, method, vm, path, addl_args=None,
                                                          vm_ref=None):
        """
        Abstracts out the process of calling a method of a xenapi plugin.
        Any errors raised by the plugin will in turn raise a RuntimeError here.
        """
        instance_id = vm.id
        vm_ref = vm_ref or self._get_vm_opaque_ref(vm)
        vm_rec = self._session.get_xenapi().VM.get_record(vm_ref)
        args = {'dom_id': vm_rec['domid'], 'path': path}
        args.update(addl_args or {})
        try:
            task = self._session.async_call_plugin(plugin, method, args)
            ret = self._session.wait_for_task(task, instance_id)
        except self.XenAPI.Failure, e:
            ret = None
            err_trace = e.details[-1]
            err_msg = err_trace.splitlines()[-1]
            strargs = str(args)
            if 'TIMEOUT:' in err_msg:
                LOG.error(_('TIMEOUT: The call to %(method)s timed out. '
                        'VM id=%(instance_id)s; args=%(strargs)s') % locals())
            elif 'NOT IMPLEMENTED:' in err_msg:
                LOG.error(_('NOT IMPLEMENTED: The call to %(method)s is not'
                        ' supported by the agent. VM id=%(instance_id)s;'
                        ' args=%(strargs)s') % locals())
                raise NotImplementedError(err_msg)
            else:
                LOG.error(_('The call to %(method)s returned an error: %(e)s. '
                        'VM id=%(instance_id)s; args=%(strargs)s') % locals())
        return ret

    def add_to_xenstore(self, vm, path, key, value):
        """
        Adds the passed key/value pair to the xenstore record for
        the given VM at the specified location. A XenAPIPlugin.PluginError
        will be raised if any error is encountered in the write process.
        """
        current = self.read_from_xenstore(vm, path)
        if not current:
            # Nothing at that location
            current = {key: value}
        else:
            current[key] = value
        self.write_to_xenstore(vm, path, current)

    def remove_from_xenstore(self, vm, path, key_or_keys):
        """
        Takes either a single key or a list of keys and removes
        them from the xenstoreirecord data for the given VM.
        If the key doesn't exist, the request is ignored.
        """
        current = self.list_from_xenstore(vm, path)
        if not current:
            return
        if isinstance(key_or_keys, basestring):
            keys = [key_or_keys]
        else:
            keys = key_or_keys
        keys.sort(lambda x, y: cmp(y.count('/'), x.count('/')))
        for key in keys:
            if path:
                keypath = "%s/%s" % (path, key)
            else:
                keypath = key
            self._make_xenstore_call('delete_record', vm, keypath)

    ########################################################################
    ###### The following methods interact with the xenstore parameter
    ###### record, not the live xenstore. They were created before I
    ###### knew the difference, and are left in here in case they prove
    ###### to be useful. They all have '_param' added to their method
    ###### names to distinguish them. (dabo)
    ########################################################################
    def read_partial_from_param_xenstore(self, instance_or_vm, key_prefix):
        """
        Returns a dict of all the keys in the xenstore parameter record
        for the given instance that begin with the key_prefix.
        """
        data = self.read_from_param_xenstore(instance_or_vm)
        badkeys = [k for k in data.keys()
                if not k.startswith(key_prefix)]
        for badkey in badkeys:
            del data[badkey]
        return data

    def read_from_param_xenstore(self, instance_or_vm, keys=None):
        """
        Returns the xenstore parameter record data for the specified VM
        instance as a dict. Accepts an optional key or list of keys; if a
        value for 'keys' is passed, the returned dict is filtered to only
        return the values for those keys.
        """
        vm_ref = self._get_vm_opaque_ref(instance_or_vm)
        data = self._session.call_xenapi_request('VM.get_xenstore_data',
                (vm_ref,))
        ret = {}
        if keys is None:
            keys = data.keys()
        elif isinstance(keys, basestring):
            keys = [keys]
        for key in keys:
            raw = data.get(key)
            if raw:
                ret[key] = json.loads(raw)
            else:
                ret[key] = raw
        return ret

    def add_to_param_xenstore(self, instance_or_vm, key, val):
        """
        Takes a key/value pair and adds it to the xenstore parameter
        record for the given vm instance. If the key exists in xenstore,
        it is overwritten
        """
        vm_ref = self._get_vm_opaque_ref(instance_or_vm)
        self.remove_from_param_xenstore(instance_or_vm, key)
        jsonval = json.dumps(val)
        self._session.call_xenapi_request('VM.add_to_xenstore_data',
                                          (vm_ref, key, jsonval))

    def write_to_param_xenstore(self, instance_or_vm, mapping):
        """
        Takes a dict and writes each key/value pair to the xenstore
        parameter record for the given vm instance. Any existing data for
        those keys is overwritten.
        """
        for k, v in mapping.iteritems():
            self.add_to_param_xenstore(instance_or_vm, k, v)

    def remove_from_param_xenstore(self, instance_or_vm, key_or_keys):
        """
        Takes either a single key or a list of keys and removes
        them from the xenstore parameter record data for the given VM.
        If the key doesn't exist, the request is ignored.
        """
        vm_ref = self._get_vm_opaque_ref(instance_or_vm)
        if isinstance(key_or_keys, basestring):
            keys = [key_or_keys]
        else:
            keys = key_or_keys
        for key in keys:
            self._session.call_xenapi_request('VM.remove_from_xenstore_data',
                                              (vm_ref, key))

    def clear_param_xenstore(self, instance_or_vm):
        """Removes all data from the xenstore parameter record for this VM."""
        self.write_to_param_xenstore(instance_or_vm, {})
    ########################################################################


def _runproc(cmd):
    pipe = subprocess.PIPE
    return subprocess.Popen([cmd], shell=True, stdin=pipe, stdout=pipe,
            stderr=pipe, close_fds=True)


class SimpleDH(object):
    """
    This class wraps all the functionality needed to implement
    basic Diffie-Hellman-Merkle key exchange in Python. It features
    intelligent defaults for the prime and base numbers needed for the
    calculation, while allowing you to supply your own. It requires that
    the openssl binary be installed on the system on which this is run,
    as it uses that to handle the encryption and decryption. If openssl
    is not available, a RuntimeError will be raised.
    """
    def __init__(self, prime=None, base=None, secret=None):
        """
        You can specify the values for prime and base if you wish;
        otherwise, reasonable default values will be used.
        """
        if prime is None:
            self._prime = 162259276829213363391578010288127
        else:
            self._prime = prime
        if base is None:
            self._base = 5
        else:
            self._base = base
        self._shared = self._public = None

        self._dh = M2Crypto.DH.set_params(
                self.dec_to_mpi(self._prime),
                self.dec_to_mpi(self._base))
        self._dh.gen_key()
        self._public = self.mpi_to_dec(self._dh.pub)

    def get_public(self):
        return self._public

    def compute_shared(self, other):
        self._shared = self.bin_to_dec(
                self._dh.compute_key(self.dec_to_mpi(other)))
        return self._shared

    def mpi_to_dec(self, mpi):
        bn = M2Crypto.m2.mpi_to_bn(mpi)
        hexval = M2Crypto.m2.bn_to_hex(bn)
        dec = int(hexval, 16)
        return dec

    def bin_to_dec(self, binval):
        bn = M2Crypto.m2.bin_to_bn(binval)
        hexval = M2Crypto.m2.bn_to_hex(bn)
        dec = int(hexval, 16)
        return dec

    def dec_to_mpi(self, dec):
        bn = M2Crypto.m2.dec_to_bn('%s' % dec)
        mpi = M2Crypto.m2.bn_to_mpi(bn)
        return mpi

    def _run_ssl(self, text, extra_args=None):
        if not extra_args:
            extra_args = ''
        cmd = 'enc -aes-128-cbc -A -a -pass pass:%s -nosalt %s' % (
                self._shared, extra_args)
        proc = _runproc('openssl %s' % cmd)
        proc.stdin.write(text)
        proc.stdin.close()
        proc.wait()
        err = proc.stderr.read()
        if err:
            raise RuntimeError(_('OpenSSL error: %s') % err)
        return proc.stdout.read()

    def encrypt(self, text):
        return self._run_ssl(text).strip('\n')

    def decrypt(self, text):
        return self._run_ssl(text, '-d')<|MERGE_RESOLUTION|>--- conflicted
+++ resolved
@@ -1024,15 +1024,6 @@
         # TODO: implement this!
         return 'http://fakeajaxconsole/fake_url'
 
-<<<<<<< HEAD
-    def set_host_powerstate(self, host, state):
-        """Reboots or shuts down the host."""
-        args = {"state": json.dumps(state)}
-        methods = {"reboot": "host_reboot", "shutdown": "host_shutdown"}
-        json_resp = self._call_xenhost(methods[state], args)
-        resp = json.loads(json_resp)
-        return resp["powerstate"]
-=======
     def host_power_action(self, host, action):
         """Reboots or shuts down the host."""
         args = {"action": json.dumps(action)}
@@ -1040,7 +1031,6 @@
         json_resp = self._call_xenhost(methods[action], args)
         resp = json.loads(json_resp)
         return resp["power_action"]
->>>>>>> dcac4bc6
 
     def set_host_enabled(self, host, enabled):
         """Sets the specified host's ability to accept new instances."""
@@ -1048,11 +1038,7 @@
         xenapi_resp = self._call_xenhost("set_host_enabled", args)
         try:
             resp = json.loads(xenapi_resp)
-<<<<<<< HEAD
-        except TypeError as e:
-=======
         except TypeError  as e:
->>>>>>> dcac4bc6
             # Already logged; return the message
             return xenapi_resp.details[-1]
         return resp["status"]
