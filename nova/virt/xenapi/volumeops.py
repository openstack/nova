--- conflicted
+++ resolved
@@ -18,6 +18,7 @@
 Management class for Storage-related functions (attach, detach, etc).
 """
 import logging
+import XenAPI
 
 from twisted.internet import defer
 
@@ -28,12 +29,15 @@
 
 
 class VolumeOps(object):
+    """
+    Management class for Volume-related tasks
+    """
     def __init__(self, session):
         self._session = session
 
     @defer.inlineCallbacks
     def attach_volume(self, instance_name, device_path, mountpoint):
-<<<<<<< HEAD
+        """ Attach volume storage to VM instance """
         # Before we start, check that the VM exists
         vm_ref = yield VMHelper.lookup(self._session, instance_name)
         if vm_ref is None:
@@ -89,14 +93,10 @@
                     raise Exception('Unable to attach volume to instance %s' %
                                     instance_name)
         yield True
-=======
-        # FIXME: that's going to be sorted when iscsi-xenapi lands in branch
-        return True
->>>>>>> b4ac00dc
 
     @defer.inlineCallbacks
     def detach_volume(self, instance_name, mountpoint):
-<<<<<<< HEAD
+        """ Detach volume storage to VM instance """
         # Before we start, check that the VM exists
         vm_ref = yield VMHelper.lookup(self._session, instance_name)
         if vm_ref is None:
@@ -124,8 +124,4 @@
                     logging.warn(exc)
         # Forget SR
         yield VolumeHelper.destroy_iscsi_storage(self._session, sr_ref)
-        yield True
-=======
-        # FIXME: that's going to be sorted when iscsi-xenapi lands in branch
-        return True
->>>>>>> b4ac00dc
+        yield True