--- conflicted
+++ resolved
@@ -151,7 +151,7 @@
             report_interval = FLAGS.report_interval
         if not periodic_interval:
             periodic_interval = FLAGS.periodic_interval
-        logging.warn(_("Starting %s node"), topic)
+        logging.warn("Starting %s node", topic)
         service_obj = cls(host, binary, topic, manager,
                           report_interval, periodic_interval)
 
@@ -163,7 +163,7 @@
         try:
             db.service_destroy(context.get_admin_context(), self.service_id)
         except exception.NotFound:
-            logging.warn(_("Service killed that has no database entry"))
+            logging.warn("Service killed that has no database entry")
 
     def stop(self):
         for x in self.timers:
@@ -184,8 +184,8 @@
             try:
                 service_ref = db.service_get(ctxt, self.service_id)
             except exception.NotFound:
-                logging.debug(_("The service database object disappeared, "
-                              "Recreating it."))
+                logging.debug("The service database object disappeared, "
+                              "Recreating it.")
                 self._create_service_ref(ctxt)
                 service_ref = db.service_get(ctxt, self.service_id)
 
@@ -196,16 +196,12 @@
             # TODO(termie): make this pattern be more elegant.
             if getattr(self, "model_disconnected", False):
                 self.model_disconnected = False
-                logging.error(_("Recovered model server connection!"))
+                logging.error("Recovered model server connection!")
 
         # TODO(vish): this should probably only catch connection errors
         except Exception:  # pylint: disable-msg=W0702
             if not getattr(self, "model_disconnected", False):
                 self.model_disconnected = True
-<<<<<<< HEAD
-                logging.exception(_("model server went away"))
-        yield
-=======
                 logging.exception("model server went away")
 
 
@@ -235,5 +231,4 @@
 
 def wait():
     while True:
-        greenthread.sleep(5)
->>>>>>> cd460a1f
+        greenthread.sleep(5)