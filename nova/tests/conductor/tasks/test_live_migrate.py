--- conflicted
+++ resolved
@@ -1,3 +1,5 @@
+# vim: tabstop=4 shiftwidth=4 softtabstop=4
+
 #    Licensed under the Apache License, Version 2.0 (the "License"); you may
 #    not use this file except in compliance with the License. You may obtain
 #    a copy of the License at
@@ -25,10 +27,6 @@
 from nova.openstack.common import timeutils
 
 NOW = timeutils.utcnow().replace(microsecond=0)
-<<<<<<< HEAD
-=======
-
->>>>>>> 8c55caca
 
 class LiveMigrationTaskTestCase(test.NoDBTestCase):
     def setUp(self):
@@ -75,7 +73,7 @@
     def test_execute_without_destination(self):
         self.destination = None
         self._generate_task()
-        self.assertIsNone(self.task.destination)
+        self.assertEqual(None, self.task.destination)
 
         self.mox.StubOutWithMock(self.task, '_check_host_is_up')
         self.mox.StubOutWithMock(self.task, '_find_destination')
@@ -142,10 +140,6 @@
         self.mox.StubOutWithMock(self.task.compute_rpcapi,
                                  'check_can_live_migrate_destination')
 
-<<<<<<< HEAD
-=======
-
->>>>>>> 8c55caca
         fake_aggregate = {
             'created_at': NOW,
             'updated_at': None,
@@ -159,10 +153,6 @@
         self.task._get_aggregate_metadata(self.instance_uuid, self.destination)\
             .AndReturn(fake_aggregate)
 
-<<<<<<< HEAD
-=======
-
->>>>>>> 8c55caca
         db.service_get_by_compute_host(self.context,
                                        self.destination).AndReturn("service")
         self.task.servicegroup_api.service_is_up("service").AndReturn(True)
@@ -170,13 +160,8 @@
             "hypervisor_type": "a",
             "hypervisor_version": 6.1,
             "free_ram_mb": 2048,
-<<<<<<< HEAD
             "memory_mb": 8192,
             "memory_mb_used": 1024
-=======
-	    "memory_mb": 8192,
-	    "memory_mb_used": 1024
->>>>>>> 8c55caca
         }
         self.task._get_compute_info(self.destination)\
                 .AndReturn(hypervisor_details)
@@ -247,7 +232,6 @@
         self.assertRaises(exception.MigrationPreCheckError,
                           self.task._check_requested_destination)
 
-
     def test_check_requested_destination_fails_with_hypervisor_diff(self):
         self.mox.StubOutWithMock(self.task, '_check_host_is_up')
         self.mox.StubOutWithMock(self.task,
@@ -291,8 +275,7 @@
     def test_find_destination_works(self):
         self.mox.StubOutWithMock(compute_utils, 'get_image_metadata')
         self.mox.StubOutWithMock(scheduler_utils, 'build_request_spec')
-        self.mox.StubOutWithMock(self.task.scheduler_rpcapi,
-                                 'select_destinations')
+        self.mox.StubOutWithMock(self.task.scheduler_rpcapi, 'select_hosts')
         self.mox.StubOutWithMock(self.task,
                 '_check_compatible_with_source_hypervisor')
         self.mox.StubOutWithMock(self.task, '_call_livem_checks_on_host')
@@ -302,9 +285,8 @@
                 self.instance).AndReturn("image")
         scheduler_utils.build_request_spec(self.context, mox.IgnoreArg(),
                                            mox.IgnoreArg()).AndReturn({})
-        self.task.scheduler_rpcapi.select_destinations(self.context,
-                mox.IgnoreArg(), mox.IgnoreArg()).AndReturn(
-                        [{'host': 'host1'}])
+        self.task.scheduler_rpcapi.select_hosts(self.context, mox.IgnoreArg(),
+                mox.IgnoreArg()).AndReturn(["host1"])
         self.task._check_compatible_with_source_hypervisor("host1")
         self.task._call_livem_checks_on_host("host1")
 
@@ -315,17 +297,15 @@
         self.instance['image_ref'] = ''
 
         self.mox.StubOutWithMock(scheduler_utils, 'build_request_spec')
-        self.mox.StubOutWithMock(self.task.scheduler_rpcapi,
-                                 'select_destinations')
+        self.mox.StubOutWithMock(self.task.scheduler_rpcapi, 'select_hosts')
         self.mox.StubOutWithMock(self.task,
                 '_check_compatible_with_source_hypervisor')
         self.mox.StubOutWithMock(self.task, '_call_livem_checks_on_host')
 
         scheduler_utils.build_request_spec(self.context, None,
                                            mox.IgnoreArg()).AndReturn({})
-        self.task.scheduler_rpcapi.select_destinations(self.context,
-                mox.IgnoreArg(), mox.IgnoreArg()).AndReturn(
-                        [{'host': 'host1'}])
+        self.task.scheduler_rpcapi.select_hosts(self.context, mox.IgnoreArg(),
+                mox.IgnoreArg()).AndReturn(["host1"])
         self.task._check_compatible_with_source_hypervisor("host1")
         self.task._call_livem_checks_on_host("host1")
 
@@ -335,8 +315,7 @@
     def _test_find_destination_retry_hypervisor_raises(self, error):
         self.mox.StubOutWithMock(compute_utils, 'get_image_metadata')
         self.mox.StubOutWithMock(scheduler_utils, 'build_request_spec')
-        self.mox.StubOutWithMock(self.task.scheduler_rpcapi,
-                                 'select_destinations')
+        self.mox.StubOutWithMock(self.task.scheduler_rpcapi, 'select_hosts')
         self.mox.StubOutWithMock(self.task,
                 '_check_compatible_with_source_hypervisor')
         self.mox.StubOutWithMock(self.task, '_call_livem_checks_on_host')
@@ -346,15 +325,13 @@
                 self.instance).AndReturn("image")
         scheduler_utils.build_request_spec(self.context, mox.IgnoreArg(),
                                            mox.IgnoreArg()).AndReturn({})
-        self.task.scheduler_rpcapi.select_destinations(self.context,
-                mox.IgnoreArg(), mox.IgnoreArg()).AndReturn(
-                        [{'host': 'host1'}])
+        self.task.scheduler_rpcapi.select_hosts(self.context, mox.IgnoreArg(),
+                mox.IgnoreArg()).AndReturn(["host1"])
         self.task._check_compatible_with_source_hypervisor("host1")\
                 .AndRaise(error)
 
-        self.task.scheduler_rpcapi.select_destinations(self.context,
-                mox.IgnoreArg(), mox.IgnoreArg()).AndReturn(
-                        [{'host': 'host2'}])
+        self.task.scheduler_rpcapi.select_hosts(self.context, mox.IgnoreArg(),
+                mox.IgnoreArg()).AndReturn(["host2"])
         self.task._check_compatible_with_source_hypervisor("host2")
         self.task._call_livem_checks_on_host("host2")
 
@@ -373,8 +350,7 @@
         self.flags(migrate_max_retries=1)
         self.mox.StubOutWithMock(compute_utils, 'get_image_metadata')
         self.mox.StubOutWithMock(scheduler_utils, 'build_request_spec')
-        self.mox.StubOutWithMock(self.task.scheduler_rpcapi,
-                                 'select_destinations')
+        self.mox.StubOutWithMock(self.task.scheduler_rpcapi, 'select_hosts')
         self.mox.StubOutWithMock(self.task,
                 '_check_compatible_with_source_hypervisor')
         self.mox.StubOutWithMock(self.task, '_call_livem_checks_on_host')
@@ -384,16 +360,14 @@
                 self.instance).AndReturn("image")
         scheduler_utils.build_request_spec(self.context, mox.IgnoreArg(),
                                            mox.IgnoreArg()).AndReturn({})
-        self.task.scheduler_rpcapi.select_destinations(self.context,
-                mox.IgnoreArg(), mox.IgnoreArg()).AndReturn(
-                        [{'host': 'host1'}])
+        self.task.scheduler_rpcapi.select_hosts(self.context, mox.IgnoreArg(),
+                mox.IgnoreArg()).AndReturn(["host1"])
         self.task._check_compatible_with_source_hypervisor("host1")
         self.task._call_livem_checks_on_host("host1")\
                 .AndRaise(exception.Invalid)
 
-        self.task.scheduler_rpcapi.select_destinations(self.context,
-                mox.IgnoreArg(), mox.IgnoreArg()).AndReturn(
-                        [{'host': 'host2'}])
+        self.task.scheduler_rpcapi.select_hosts(self.context, mox.IgnoreArg(),
+                mox.IgnoreArg()).AndReturn(["host2"])
         self.task._check_compatible_with_source_hypervisor("host2")
         self.task._call_livem_checks_on_host("host2")
 
@@ -404,8 +378,7 @@
         self.flags(migrate_max_retries=0)
         self.mox.StubOutWithMock(compute_utils, 'get_image_metadata')
         self.mox.StubOutWithMock(scheduler_utils, 'build_request_spec')
-        self.mox.StubOutWithMock(self.task.scheduler_rpcapi,
-                                 'select_destinations')
+        self.mox.StubOutWithMock(self.task.scheduler_rpcapi, 'select_hosts')
         self.mox.StubOutWithMock(self.task,
                 '_check_compatible_with_source_hypervisor')
 
@@ -414,9 +387,8 @@
                 self.instance).AndReturn("image")
         scheduler_utils.build_request_spec(self.context, mox.IgnoreArg(),
                                            mox.IgnoreArg()).AndReturn({})
-        self.task.scheduler_rpcapi.select_destinations(self.context,
-                mox.IgnoreArg(), mox.IgnoreArg()).AndReturn(
-                        [{'host': 'host1'}])
+        self.task.scheduler_rpcapi.select_hosts(self.context, mox.IgnoreArg(),
+                mox.IgnoreArg()).AndReturn(["host1"])
         self.task._check_compatible_with_source_hypervisor("host1")\
                 .AndRaise(exception.DestinationHypervisorTooOld)
 
@@ -426,16 +398,15 @@
     def test_find_destination_when_runs_out_of_hosts(self):
         self.mox.StubOutWithMock(compute_utils, 'get_image_metadata')
         self.mox.StubOutWithMock(scheduler_utils, 'build_request_spec')
-        self.mox.StubOutWithMock(self.task.scheduler_rpcapi,
-                                 'select_destinations')
+        self.mox.StubOutWithMock(self.task.scheduler_rpcapi, 'select_hosts')
+
         compute_utils.get_image_metadata(self.context,
                 self.task.image_service, self.instance_image,
                 self.instance).AndReturn("image")
         scheduler_utils.build_request_spec(self.context, mox.IgnoreArg(),
                                            mox.IgnoreArg()).AndReturn({})
-        self.task.scheduler_rpcapi.select_destinations(self.context,
-                mox.IgnoreArg(), mox.IgnoreArg()).AndRaise(
-                        exception.NoValidHost(reason=""))
+        self.task.scheduler_rpcapi.select_hosts(self.context, mox.IgnoreArg(),
+                mox.IgnoreArg()).AndRaise(exception.NoValidHost(reason=""))
 
         self.mox.ReplayAll()
         self.assertRaises(exception.NoValidHost, self.task._find_destination)
