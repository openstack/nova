# Copyright (c) 2011 Openstack, LLC.
# All Rights Reserved.
#
#    Licensed under the Apache License, Version 2.0 (the "License"); you may
#    not use this file except in compliance with the License. You may obtain
#    a copy of the License at
#
#         http://www.apache.org/licenses/LICENSE-2.0
#
#    Unless required by applicable law or agreed to in writing, software
#    distributed under the License is distributed on an "AS IS" BASIS, WITHOUT
#    WARRANTIES OR CONDITIONS OF ANY KIND, either express or implied. See the
#    License for the specific language governing permissions and limitations
#    under the License.

"""
ZoneManager oversees all communications with child Zones.
"""

import datetime
import novaclient
import thread
import traceback

from eventlet import greenpool

from nova import db
from nova import flags
from nova import log as logging
from nova import utils

FLAGS = flags.FLAGS
flags.DEFINE_integer('zone_db_check_interval', 60,
                    'Seconds between getting fresh zone info from db.')
flags.DEFINE_integer('zone_failures_to_offline', 3,
             'Number of consecutive errors before marking zone offline')


class ZoneState(object):
    """Holds the state of all connected child zones."""
    def __init__(self):
        self.is_active = True
        self.name = None
        self.capabilities = None
        self.attempt = 0
        self.last_seen = datetime.datetime.min
        self.last_exception = None
        self.last_exception_time = None

    def update_credentials(self, zone):
        """Update zone credentials from db"""
        self.zone_id = zone.id
        self.api_url = zone.api_url
        self.username = zone.username
        self.password = zone.password

    def update_metadata(self, zone_metadata):
        """Update zone metadata after successful communications with
           child zone."""
        self.last_seen = utils.utcnow()
        self.attempt = 0
        self.name = zone_metadata.get("name", "n/a")
        self.capabilities = ", ".join(["%s=%s" % (k, v)
                        for k, v in zone_metadata.iteritems() if k != 'name'])
        self.is_active = True

    def to_dict(self):
        return dict(name=self.name, capabilities=self.capabilities,
                    is_active=self.is_active, api_url=self.api_url,
                    id=self.zone_id)

    def log_error(self, exception):
        """Something went wrong. Check to see if zone should be
           marked as offline."""
        self.last_exception = exception
        self.last_exception_time = utils.utcnow()
        api_url = self.api_url
        logging.warning(_("'%(exception)s' error talking to "
                          "zone %(api_url)s") % locals())

        max_errors = FLAGS.zone_failures_to_offline
        self.attempt += 1
        if self.attempt >= max_errors:
            self.is_active = False
            logging.error(_("No answer from zone %(api_url)s "
                            "after %(max_errors)d "
                            "attempts. Marking inactive.") % locals())


def _call_novaclient(zone):
    """Call novaclient. Broken out for testing purposes."""
    client = novaclient.OpenStack(zone.username, zone.password, None,
                                  zone.api_url)
    return client.zones.info()._info


def _poll_zone(zone):
    """Eventlet worker to poll a zone."""
    logging.debug(_("Polling zone: %s") % zone.api_url)
    try:
        zone.update_metadata(_call_novaclient(zone))
    except Exception, e:
        zone.log_error(traceback.format_exc())


class ZoneManager(object):
    """Keeps the zone states updated."""
    def __init__(self):
        self.last_zone_db_check = datetime.datetime.min
        self.zone_states = {}  # { <zone_id> : ZoneState }
        self.service_states = {}  # { <host> : { <service> : { cap k : v }}}
        self.green_pool = greenpool.GreenPool()

    def get_zone_list(self):
        """Return the list of zones we know about."""
        return [zone.to_dict() for zone in self.zone_states.values()]

    def get_host_list(self):
        """Returns a list of dicts for each host that the Zone Manager
        knows about. Each dict contains the host_name and the service
        for that host.
        """
        all_hosts = self.service_states.keys()
        ret = []
        for host in self.service_states:
            for svc in self.service_states[host]:
                ret.append({"service": svc, "host_name": host})
        return ret

    def get_zone_capabilities(self, context):
        """Roll up all the individual host info to generic 'service'
           capabilities. Each capability is aggregated into
           <cap>_min and <cap>_max values."""
        hosts_dict = self.service_states

        # TODO(sandy) - be smarter about fabricating this structure.
        # But it's likely to change once we understand what the Best-Match
        # code will need better.
        combined = {}  # { <service>_<cap> : (min, max), ... }
        stale_host_services = {}  # { host1 : [svc1, svc2], host2 :[svc1]}
        for host, host_dict in hosts_dict.iteritems():
            for service_name, service_dict in host_dict.iteritems():
                if not service_dict.get("enabled", True):
                    # Service is disabled; do no include it
                    continue
<<<<<<< HEAD
=======

                #Check if the service capabilities became stale
                if self.host_service_caps_stale(host, service_name):
                    if host not in stale_host_services:
                        stale_host_services[host] = []  # Adding host key once
                    stale_host_services[host].append(service_name)
                    continue
>>>>>>> 11be49aa
                for cap, value in service_dict.iteritems():
                    if cap == "timestamp":  # Timestamp is not needed
                        continue
                    key = "%s_%s" % (service_name, cap)
                    min_value, max_value = combined.get(key, (value, value))
                    min_value = min(min_value, value)
                    max_value = max(max_value, value)
                    combined[key] = (min_value, max_value)
<<<<<<< HEAD
=======

        # Delete the expired host services
        self.delete_expired_host_services(stale_host_services)
>>>>>>> 11be49aa
        return combined

    def _refresh_from_db(self, context):
        """Make our zone state map match the db."""
        # Add/update existing zones ...
        zones = db.zone_get_all(context)
        existing = self.zone_states.keys()
        db_keys = []
        for zone in zones:
            db_keys.append(zone.id)
            if zone.id not in existing:
                self.zone_states[zone.id] = ZoneState()
            self.zone_states[zone.id].update_credentials(zone)

        # Cleanup zones removed from db ...
        keys = self.zone_states.keys()  # since we're deleting
        for zone_id in keys:
            if zone_id not in db_keys:
                del self.zone_states[zone_id]

    def _poll_zones(self, context):
        """Try to connect to each child zone and get update."""
        self.green_pool.imap(_poll_zone, self.zone_states.values())

    def ping(self, context=None):
        """Ping should be called periodically to update zone status."""
        diff = utils.utcnow() - self.last_zone_db_check
        if diff.seconds >= FLAGS.zone_db_check_interval:
            logging.debug(_("Updating zone cache from db."))
            self.last_zone_db_check = utils.utcnow()
            self._refresh_from_db(context)
        self._poll_zones(context)

    def update_service_capabilities(self, service_name, host, capabilities):
        """Update the per-service capabilities based on this notification."""
        logging.debug(_("Received %(service_name)s service update from "
                            "%(host)s: %(capabilities)s") % locals())
        service_caps = self.service_states.get(host, {})
        capabilities["timestamp"] = utils.utcnow()  # Reported time
        service_caps[service_name] = capabilities
        self.service_states[host] = service_caps

    def host_service_caps_stale(self, host, service):
        """Check if host service capabilites are not recent enough."""
        allowed_time_diff = FLAGS.periodic_interval * 3
        caps = self.service_states[host][service]
        if (utils.utcnow() - caps["timestamp"]) <= \
            datetime.timedelta(seconds=allowed_time_diff):
            return False
        return True

    def delete_expired_host_services(self, host_services_dict):
        """Delete all the inactive host services information."""
        for host, services in host_services_dict.iteritems():
            service_caps = self.service_states[host]
            for service in services:
                del service_caps[service]
                if len(service_caps) == 0:  # Delete host if no services
                    del self.service_states[host]<|MERGE_RESOLUTION|>--- conflicted
+++ resolved
@@ -143,8 +143,6 @@
                 if not service_dict.get("enabled", True):
                     # Service is disabled; do no include it
                     continue
-<<<<<<< HEAD
-=======
 
                 #Check if the service capabilities became stale
                 if self.host_service_caps_stale(host, service_name):
@@ -152,7 +150,6 @@
                         stale_host_services[host] = []  # Adding host key once
                     stale_host_services[host].append(service_name)
                     continue
->>>>>>> 11be49aa
                 for cap, value in service_dict.iteritems():
                     if cap == "timestamp":  # Timestamp is not needed
                         continue
@@ -161,12 +158,9 @@
                     min_value = min(min_value, value)
                     max_value = max(max_value, value)
                     combined[key] = (min_value, max_value)
-<<<<<<< HEAD
-=======
 
         # Delete the expired host services
         self.delete_expired_host_services(stale_host_services)
->>>>>>> 11be49aa
         return combined
 
     def _refresh_from_db(self, context):
