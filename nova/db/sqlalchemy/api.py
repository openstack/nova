--- conflicted
+++ resolved
@@ -2717,15 +2717,8 @@
     inst_dict = {}
     if inst_types:
         for i in inst_types:
-<<<<<<< HEAD
-            inst_dict[i['name']] = dict(i)
+            inst_dict[i['name']] = _dict_with_extra_specs(i)
     return inst_dict
-=======
-            inst_dict[i['name']] = _dict_with_extra_specs(i)
-        return inst_dict
-    else:
-        raise exception.NoInstanceTypesFound()
->>>>>>> bf09a9e6
 
 
 @require_context
