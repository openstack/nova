# vim: tabstop=4 shiftwidth=4 softtabstop=4

# Copyright 2010 United States Government as represented by the
# Administrator of the National Aeronautics and Space Administration.
# All Rights Reserved.
#
#    Licensed under the Apache License, Version 2.0 (the "License"); you may
#    not use this file except in compliance with the License. You may obtain
#    a copy of the License at
#
#         http://www.apache.org/licenses/LICENSE-2.0
#
#    Unless required by applicable law or agreed to in writing, software
#    distributed under the License is distributed on an "AS IS" BASIS, WITHOUT
#    WARRANTIES OR CONDITIONS OF ANY KIND, either express or implied. See the
#    License for the specific language governing permissions and limitations
#    under the License.

"""Network Hosts are responsible for allocating ips and setting up network.

There are multiple backend drivers that handle specific types of networking
topologies.  All of the network commands are issued to a subclass of
:class:`NetworkManager`.

**Related Flags**

:network_driver:  Driver to use for network creation
:flat_network_bridge:  Bridge device for simple network instances
:flat_interface:  FlatDhcp will bridge into this interface if set
:flat_network_dns:  Dns for simple network
:flat_network_dhcp_start:  Dhcp start for FlatDhcp
:vlan_start:  First VLAN for private networks
:vpn_ip:  Public IP for the cloudpipe VPN servers
:vpn_start:  First Vpn port for private networks
:cnt_vpn_clients:  Number of addresses reserved for vpn clients
:network_size:  Number of addresses in each private subnet
:floating_range:  Floating IP address block
:fixed_range:  Fixed IP address block
:date_dhcp_on_disassociate:  Whether to update dhcp when fixed_ip
                             is disassociated
:fixed_ip_disassociate_timeout:  Seconds after which a deallocated ip
                                 is disassociated

"""

import datetime
import math
import socket
from eventlet import greenpool

import IPy

from nova import context
from nova import db
from nova import exception
from nova import flags
from nova import log as logging
from nova import manager
from nova import quota
from nova import utils
from nova import rpc
from nova.network import api as network_api
import random


LOG = logging.getLogger("nova.network.manager")


FLAGS = flags.FLAGS
flags.DEFINE_string('flat_network_bridge', 'br100',
                    'Bridge for simple network instances')
flags.DEFINE_string('flat_network_dns', '8.8.4.4',
                    'Dns for simple network')
flags.DEFINE_bool('flat_injected', True,
                  'Whether to attempt to inject network setup into guest')
flags.DEFINE_string('flat_interface', None,
                    'FlatDhcp will bridge into this interface if set')
flags.DEFINE_string('flat_network_dhcp_start', '10.0.0.2',
                    'Dhcp start for FlatDhcp')
flags.DEFINE_integer('vlan_start', 100, 'First VLAN for private networks')
flags.DEFINE_string('vlan_interface', None,
                    'vlans will bridge into this interface if set')
flags.DEFINE_integer('num_networks', 1, 'Number of networks to support')
flags.DEFINE_string('vpn_ip', '$my_ip',
                    'Public IP for the cloudpipe VPN servers')
flags.DEFINE_integer('vpn_start', 1000, 'First Vpn port for private networks')
flags.DEFINE_integer('network_size', 256,
                        'Number of addresses in each private subnet')
flags.DEFINE_string('floating_range', '4.4.4.0/24',
                    'Floating IP address block')
flags.DEFINE_string('fixed_range', '10.0.0.0/8', 'Fixed IP address block')
flags.DEFINE_string('fixed_range_v6', 'fd00::/48', 'Fixed IPv6 address block')
flags.DEFINE_integer('cnt_vpn_clients', 0,
                     'Number of addresses reserved for vpn clients')
flags.DEFINE_string('network_driver', 'nova.network.linux_net',
                    'Driver to use for network creation')
flags.DEFINE_bool('update_dhcp_on_disassociate', False,
                  'Whether to update dhcp when fixed_ip is disassociated')
flags.DEFINE_integer('fixed_ip_disassociate_timeout', 600,
                     'Seconds after which a deallocated ip is disassociated')

flags.DEFINE_bool('use_ipv6', False,
                  'use the ipv6')
flags.DEFINE_string('network_host', socket.gethostname(),
                    'Network host to use for ip allocation in flat modes')
flags.DEFINE_bool('fake_call', False,
                  'If True, skip using the queue and make local calls')


class AddressAlreadyAllocated(exception.Error):
    """Address was already allocated."""
    pass


class RPCAllocateFixedIP(object):
    """mixin class originally for FlatDCHP and VLAN network managers

    used since they share code to RPC.call allocate_fixed_ip on the
    correct network host to configure dnsmasq
    """
<<<<<<< HEAD
    def _allocate_fixed_ips(self, context, instance_id, network_ids,
                            **kwargs):
=======
    def _allocate_fixed_ips(self, context, instance_id, networks, **kwargs):
>>>>>>> 2b0af0cc
        """calls allocate_fixed_ip once for each network"""
        green_pool = greenpool.GreenPool()
        for network_id in network_ids:
            network = self.db.network_get(context, network_id)
            if network['host'] != self.host:
                # need to cast allocate_fixed_ip to correct network host
                topic = self.db.queue_get_for(context, FLAGS.network_topic,
                                                           network['host'])
                args = kwargs
                args['instance_id'] = instance_id
                args['network_id'] = network_id

                green_pool.spawn_n(rpc.call, context, topic,
                                   {'method': '_rpc_allocate_fixed_ip',
                                    'args': args})
            else:
                # i am the correct host, run here
<<<<<<< HEAD
                self.allocate_fixed_ip(context, instance_id, network_id,
                                       **kwargs)
=======
                self.allocate_fixed_ip(context, instance_id, network, **kwargs)
>>>>>>> 2b0af0cc

        # wait for all of the allocates (if any) to finish
        green_pool.waitall()

    def _rpc_allocate_fixed_ip(self, context, instance_id, network_id,
<<<<<<< HEAD
                               **kwargs):
=======
                                                           **kwargs):
>>>>>>> 2b0af0cc
        """sits in between _allocate_fixed_ips and allocate_fixed_ip to
        perform network lookup on the far side of rpc
        """
<<<<<<< HEAD
        self.allocate_fixed_ip(context, instance_id, network_id, **kwargs)
=======
        network = self.db.network_get(context, network_id)
        self.allocate_fixed_ip(context, instance_id, network, **kwargs)
>>>>>>> 2b0af0cc


class FloatingIP(object):
    """mixin class for adding floating IP functionality to a manager"""
    def init_host_floating_ips(self):
        """configures floating ips owned by host"""

        admin_context = context.get_admin_context()
        floating_ips = self.db.floating_ip_get_all_by_host(admin_context,
                                                           self.host)
        for floating_ip in floating_ips:
            if floating_ip.get('fixed_ip', None):
                fixed_address = floating_ip['fixed_ip']['address']
                # NOTE(vish): The False here is because we ignore the case
                #             that the ip is already bound.
                self.driver.bind_floating_ip(floating_ip['address'], False)
                self.driver.ensure_floating_forward(floating_ip['address'],
                                                    fixed_address)

    def allocate_for_instance(self, context, **kwargs):
        """handles allocating the floating IP resources for an instance
        calls super class allocate_for_instance() as well

        rpc.called by network_api
        """
        instance_id = kwargs.get('instance_id')
        project_id = kwargs.get('project_id')
        LOG.debug(_("floating IP allocation for instance |%s|"), instance_id,
                                                               context=context)
        # call the next inherited class's allocate_for_instance()
        # which is currently the NetworkManager version
        # do this first so fixed ip is already allocated
        super(FloatingIP, self).allocate_for_instance(context, **kwargs)
        if FLAGS.auto_assign_floating_ip:
            # allocate a floating ip (public_ip is just the address string)
            public_ip = self.allocate_floating_ip(context, project_id)
            # set auto_assigned column to true for the floating ip
            self.db.floating_ip_set_auto_assigned(context, public_ip)
            # get the floating ip object from public_ip string
            floating_ip = self.db.floating_ip_get_by_address(context,
                                                             public_ip)

            # get the first fixed_ip belonging to the instance
            fixed_ips = self.db.fixed_ip_get_all_by_instance(context,
                                                             instance_id)
            fixed_ip = fixed_ips[0] if fixed_ips else None

            # call to correct network host to associate the floating ip
            network_api.associate_floating_ip(context,
                                              floating_ip,
                                              fixed_ip,
                                              affect_auto_assigned=True)

    def deallocate_for_instance(self, context, **kwargs):
        """handles deallocating floating IP resources for an instance
        calls super class deallocate_for_instance() as well

        rpc.called by network_api
        """
        instance_id = kwargs.get('instance_id')
        LOG.debug(_("floating IP deallocation for instance |%s|"), instance_id,
                                                               context=context)

        fixed_ips = self.db.fixed_ip_get_all_by_instance(context,
                                                         instance_id)
        # add to kwargs so we can pass to super to save a db lookup there
        kwargs['fixed_ips'] = fixed_ips
        for fixed_ip in fixed_ips:
            # disassociate floating ips related to fixed_ip
            for floating_ip in fixed_ip.floating_ips:
                address = floating_ip['address']
                network_api.disassociate_floating_ip(context, address)
                # deallocate if auto_assigned
                if floating_ip['auto_assigned']:
                    network_api.release_floating_ip(context, address, True)

        # call the next inherited class's deallocate_for_instance()
        # which is currently the NetworkManager version
        # call this after so floating IPs are handled first
        super(FloatingIP, self).deallocate_for_instance(context, **kwargs)

    def allocate_floating_ip(self, context, project_id):
        """Gets an floating ip from the pool."""
        if quota.allowed_floating_ips(context, 1) < 1:
            LOG.warn(_('Quota exceeeded for %s, tried to allocate '
                       'address'),
                     context.project_id)
            raise quota.QuotaError(_('Address quota exceeded. You cannot '
                                     'allocate any more addresses'))
        # TODO(vish): add floating ips through manage command
        return self.db.floating_ip_allocate_address(context,
                                                    self.host,
                                                    project_id)

    def associate_floating_ip(self, context, floating_address, fixed_address):
        """Associates an floating ip to a fixed ip."""
        self.db.floating_ip_fixed_ip_associate(context,
                                               floating_address,
                                               fixed_address)
        self.driver.bind_floating_ip(floating_address)
        self.driver.ensure_floating_forward(floating_address, fixed_address)

    def disassociate_floating_ip(self, context, floating_address):
        """Disassociates a floating ip."""
        fixed_address = self.db.floating_ip_disassociate(context,
                                                         floating_address)
        self.driver.unbind_floating_ip(floating_address)
        self.driver.remove_floating_forward(floating_address, fixed_address)

    def deallocate_floating_ip(self, context, floating_address):
        """Returns an floating ip to the pool."""
        self.db.floating_ip_deallocate(context, floating_address)


class NetworkManager(manager.SchedulerDependentManager):
    """Implements common network manager functionality.

    This class must be subclassed to support specific topologies.

    host management:
        hosts configure themselves for networks they are assigned to in the
        table upon startup. If there are networks in the table which do not
        have hosts, those will be filled in and have hosts configured
        as the hosts pick them up one at time during their periodic task.
        The one at a time part is to flatten the layout to help scale
    """

    timeout_fixed_ips = True

    def __init__(self, network_driver=None, *args, **kwargs):
        if not network_driver:
            network_driver = FLAGS.network_driver
        self.driver = utils.import_object(network_driver)
        super(NetworkManager, self).__init__(service_name='network',
                                                *args, **kwargs)

    def init_host(self):
        """Do any initialization that needs to be run if this is a
        standalone service.
        """
        # Set up this host for networks in which it's already
        # the designated network host.
        ctxt = context.get_admin_context()
        for network in self.db.network_get_all_by_host(ctxt, self.host):
            self._on_set_network_host(ctxt, network['id'])

    def periodic_tasks(self, context=None):
        """Tasks to be run at a periodic interval."""
        super(NetworkManager, self).periodic_tasks(context)
        if self.timeout_fixed_ips:
            now = utils.utcnow()
            timeout = FLAGS.fixed_ip_disassociate_timeout
            time = now - datetime.timedelta(seconds=timeout)
            num = self.db.fixed_ip_disassociate_all_by_timeout(context,
                                                               self.host,
                                                               time)
            if num:
                LOG.debug(_('Dissassociated %s stale fixed ip(s)'), num)

        # setup any new networks which have been created
        self.set_network_hosts(context)

    def set_network_host(self, context, network_id):
        """Safely sets the host of the network."""
        LOG.debug(_('setting network host'), context=context)
        host = self.db.network_set_host(context,
                                        network_id,
                                        self.host)
        if host == self.host:
            self._on_set_network_host(context, network_id)
        return host

    def set_network_hosts(self, context):
        """Set the network hosts for any networks which are unset"""
        networks = self.db.network_get_all(context)
        for network in networks:
            host = network['host']
            if not host:
                # return so worker will only grab 1 (to help scale flatter)
                return self.set_network_host(context, network['id'])

<<<<<<< HEAD
    def _get_networks_for_instance(self, context, project_id=None):
=======
    def _get_networks_for_instance(self, context, instance_id, project_id):
>>>>>>> 2b0af0cc
        """determine which networks an instance should connect to"""
        # TODO(tr3buchet) maybe this needs to be updated in the future if
        #                 there is a better way to determine which networks
        #                 a non-vlan instance should connect to
        networks = self.db.network_get_all(context)

        # return only networks which are not vlan networks and have host set
        return [network for network in networks if
                not network['vlan'] and network['host']]

<<<<<<< HEAD
    def allocate_for_instance(self, context, instance_id, instance_type_id,
                              project_id=None, **kwargs):
=======
    def allocate_for_instance(self, context, **kwargs):
>>>>>>> 2b0af0cc
        """handles allocating the various network resources for an instance

        rpc.called by network_api
        """
<<<<<<< HEAD
        LOG.debug(_("network allocations for instance %s"), instance_id,
                                                            context=context)
        admin_context = context.elevated()
        networks = self._get_networks_for_instance(admin_context, project_id)

        network_ids = [n['id'] for n in networks]

        self._allocate_mac_addresses(context, instance_id, network_ids)
        self._allocate_fixed_ips(admin_context, instance_id, network_ids,
                                 **kwargs)
        return self._create_nw_info(admin_context, instance_id,
                                    instance_type_id)
=======
        instance_id = kwargs.get('instance_id')
        project_id = kwargs.get('project_id')
        type_id = kwargs.get('instance_type_id')
        admin_context = context.elevated()
        LOG.debug(_("network allocations for instance %s"), instance_id,
                                                            context=context)
        networks = self._get_networks_for_instance(admin_context, instance_id,
                                                                  project_id)
        self._allocate_mac_addresses(context, instance_id, networks)
        self._allocate_fixed_ips(admin_context, instance_id, networks,
                                                             **kwargs)
        return self.get_instance_nw_info(context, instance_id, type_id)

    def deallocate_for_instance(self, context, **kwargs):
        """handles deallocating various network resources for an instance
>>>>>>> 2b0af0cc

    def deallocate_for_instance(self, context, instance_id, **kwargs):
        """handles deallocating various network resources for an instance in 
        rpc.called by network_api
<<<<<<< HEAD
        """
=======
        kwargs can contain fixed_ips to circumvent another db lookup
        """
        instance_id = kwargs.get('instance_id')
        fixed_ips = kwargs.get('fixed_ips') or \
                  self.db.fixed_ip_get_all_by_instance(context, instance_id)
>>>>>>> 2b0af0cc
        LOG.debug(_("network deallocation for instance |%s|"), instance_id,
                                                               context=context)
        # deallocate mac addresses
        self.db.mac_address_delete_by_instance(context, instance_id)

        # deallocate fixed ips
<<<<<<< HEAD
        for fixed_ip in self.db.fixed_ip_get_all_by_instance(context,
                                                             instance_id):
            # disassociate floating ips related to fixed_ip
            for floating_ip in fixed_ip.floating_ips:
                network_api.disassociate_floating_ip(context,
                                                     floating_ip['address'])
            # then deallocate fixed_ip
            self.deallocate_fixed_ip(context, fixed_ip['address'], **kwargs)

    def get_instance_nw_info(self, context, instance_id, instance_type_id):
        """calls _create_nw_info

        rpc.called by network_api
        """
        LOG.debug(_("getting network info for instance |%s|"), instance_id)
        admin_context = context.elevated()
        return self._create_nw_info(admin_context, instance_id,
                                    instance_type_id)

    def _create_nw_info(self, context, instance_id, instance_type_id):
=======
        for fixed_ip in fixed_ips:
            self.deallocate_fixed_ip(context, fixed_ip['address'], **kwargs)

    def get_instance_nw_info(self, context, instance_id, instance_type_id):
>>>>>>> 2b0af0cc
        """creates network info list for instance

        called by allocate_for_instance and netowrk_api
        context needs to be elevated
        returns network info list [(network,info),(network,info)...]
        where network = dict containing pertinent data from a network db object
        and info = dict containing pertinent networking data
        """
        # TODO(tr3buchet) should handle floating IPs as well?
        fixed_ips = self.db.fixed_ip_get_all_by_instance(context,
                                                         instance_id)
        mac_addresses = self.db.mac_address_get_all_by_instance(context,
                                                                instance_id)
<<<<<<< HEAD
        flavor = self.db.instance_type_get_by_id(context, instance_type_id)
=======
        flavor = self.db.instance_type_get_by_id(context,
                                                 instance_type_id)
>>>>>>> 2b0af0cc
        network_info = []
        # a mac_address contains address, instance_id, network_id
        # it is also joined to the instance and network given by those IDs
        for mac_address in mac_addresses:
            network = mac_address['network']

            # determine which of the instance's IPs belong to this network
            network_IPs = [fixed_ip['address'] for fixed_ip in fixed_ips if
                           fixed_ip['network_id'] == network['id']]

            # TODO(tr3buchet) eventually "enabled" should be determined
            def ip_dict(ip):
                return {
                    "ip": ip,
                    "netmask": network["netmask"],
                    "enabled": "1"}

            def ip6_dict():
                return {
                    "ip": utils.to_global_ipv6(network['cidr_v6'],
                                               mac_address['address']),
                    "netmask": network['netmask_v6'],
                    "enabled": "1"}
            network_dict = {
                'bridge': network['bridge']}
            info = {
                'label': network['label'],
                'gateway': network['gateway'],
                'broadcast': network['broadcast'],
                'mac': mac_address['address'],
                'rxtx_cap': flavor['rxtx_cap'],
                'dns': [network['dns']],
                'ips': [ip_dict(ip) for ip in network_IPs]}
            if network['cidr_v6']:
                info['ip6s'] = [ip6_dict()]
            # TODO(tr3buchet): handle ip6 routes here as well
            if network['gateway_v6']:
                info['gateway6'] = network['gateway_v6']
<<<<<<< HEAD
            network_info.append(info)
        return network_info

    def _allocate_mac_addresses(self, context, instance_id, network_ids):
=======
            network_info.append((network_dict, info))
        return network_info

    def _allocate_mac_addresses(self, context, instance_id, networks):
>>>>>>> 2b0af0cc
        """generates and stores mac addresses"""
        for network_id in network_ids:
            mac_address = {'address': self.generate_mac_address(),
                           'instance_id': instance_id,
<<<<<<< HEAD
                           'network_id': network_id}
=======
                           'network_id': network['id']}
>>>>>>> 2b0af0cc
            # try 5 times to create a unique mac_address
            for i in range(5):
                try:
                    self.db.mac_address_create(context, mac_address)
                    break
                except IntegrityError:
                    mac_address['address'] = self.generate_mac_address()
            else:
                self.db.mac_address_delete_by_instance(context, instance_id)
                raise exception.MacAddress(_("5 attempts at create failed"))

    def generate_mac_address(self):
        """generate a mac address for a vif on an instance"""
        mac = [0x02, 0x16, 0x3e,
               random.randint(0x00, 0x7f),
               random.randint(0x00, 0xff),
               random.randint(0x00, 0xff)]
        return ':'.join(map(lambda x: "%02x" % x, mac))

<<<<<<< HEAD
    def allocate_fixed_ip(self, context, instance_id, network_id, **kwargs):
=======
    def allocate_fixed_ip(self, context, instance_id, network, **kwargs):
>>>>>>> 2b0af0cc
        """Gets a fixed ip from the pool."""
        # TODO(vish): when this is called by compute, we can associate compute
        #             with a network, or a cluster of computes with a network
        #             and use that network here with a method like
        #             network_get_by_compute_host
        address = self.db.fixed_ip_associate_pool(context.elevated(),
<<<<<<< HEAD
                                                  network_id,
                                                  instance_id)
        mac = self.db.mac_address_get_by_instance_and_network(context,
                                                              network_id,
                                                              instance_id)
=======
                                                  network['id'],
                                                  instance_id)
        mac = self.db.mac_address_get_by_instance_and_network(context,
                                                              instance_id,
                                                              network['id'])
>>>>>>> 2b0af0cc
        values = {'allocated': True,
                  'mac_address_id': mac['id']}
        self.db.fixed_ip_update(context, address, values)
        return address

    def deallocate_fixed_ip(self, context, address, **kwargs):
        """Returns a fixed ip to the pool."""
        self.db.fixed_ip_update(context, address, {'allocated': False})

<<<<<<< HEAD
    def _get_mac_addr_for_fixed_ip(self, context, fixed_ip):
        """returns a mac_address if the fixed_ip object has an instance
           and that instance has a mac_address belonging to the same network
           as the fixed_ip object
           else
           returns None

        called by lease_fixed_ip and release_fixed_ip
        """
        instance_id = fixed_ip.get('instance_id')
        if not instance_id:
            return None

        mac_addresses = self.db.mac_address_get_all_by_instance(context,
                                                         instance_id)
        # determine the mac_address the instance has for the network
        # that the fixed ip address belongs to
        for mac_addr in mac_addresses:
            if mac_addr['network_id'] == fixed_ip['network_id']:
                # return it since there can be only one
                return mac_addr['address']

        # instance doesn't have a mac address for the fixed_ip's network
        return None

=======
>>>>>>> 2b0af0cc
    def lease_fixed_ip(self, context, mac, address):
        """Called by dhcp-bridge when ip is leased."""
        LOG.debug(_('Leasing IP %s'), address, context=context)
        fixed_ip_ref = self.db.fixed_ip_get_by_address(context, address)
<<<<<<< HEAD
        instance_id = fixed_ip_ref.get('instance_id')
        if not instance_id:
            raise exception.Error(_("IP %s leased that isn't associated") %
=======
        instance_ref = fixed_ip_ref['instance']
        if not instance_ref:
            raise exception.Error(_('IP %s leased that is not associated') %
>>>>>>> 2b0af0cc
                                  address)
        mac_address = fixed_ip_ref['mac_address']['address']
        if mac_address != mac:
            raise exception.Error(_('IP %(address)s leased to bad'
                    ' mac %(mac_address)s vs %(mac)s') % locals())
        now = datetime.datetime.utcnow()
        self.db.fixed_ip_update(context,
                                fixed_ip_ref['address'],
                                {'leased': True,
                                 'updated_at': now})
        if not fixed_ip_ref['allocated']:
            LOG.warn(_('IP %s leased that was already deallocated'), address,
                     context=context)

    def release_fixed_ip(self, context, mac, address):
        """Called by dhcp-bridge when ip is released."""
        LOG.debug(_('Releasing IP %s'), address, context=context)
        fixed_ip_ref = self.db.fixed_ip_get_by_address(context, address)
        instance_ref = fixed_ip_ref['instance']
        if not instance_ref:
            raise exception.Error(_('IP %s released that is not associated') %
                                  address)
        mac_address = fixed_ip_ref['mac_address']['address']
        if mac_address != mac:
            raise exception.Error(_('IP %(address)s released from'
                    ' bad mac %(mac_address)s vs %(mac)s') % locals())
        if not fixed_ip_ref['leased']:
            LOG.warn(_('IP %s released that was not leased'), address,
                     context=context)
        self.db.fixed_ip_update(context,
                                fixed_ip_ref['address'],
                                {'leased': False})
        if not fixed_ip_ref['allocated']:
            self.db.fixed_ip_disassociate(context, address)
            # NOTE(vish): dhcp server isn't updated until next setup, this
            #             means there will stale entries in the conf file
            #             the code below will update the file if necessary
            if FLAGS.update_dhcp_on_disassociate:
                network = self.db.fixed_ip_get_network(context, address)
                self.driver.update_dhcp(context, network['id'])

    def create_networks(self, context, cidr, num_networks, network_size,
                        cidr_v6, label, bridge, bridge_interface, **kwargs):
        """Create networks based on parameters."""
        fixed_net = IPy.IP(cidr)
        fixed_net_v6 = IPy.IP(cidr_v6)
        significant_bits_v6 = 64
        network_size_v6 = 1 << 64
        for index in range(num_networks):
            start = index * network_size
            start_v6 = index * network_size_v6
            significant_bits = 32 - int(math.log(network_size, 2))
            cidr = '%s/%s' % (fixed_net[start], significant_bits)
            project_net = IPy.IP(cidr)
            net = {}
            net['bridge'] = bridge
            net['bridge_interface'] = bridge_interface
            net['dns'] = FLAGS.flat_network_dns
            net['cidr'] = cidr
            net['netmask'] = str(project_net.netmask())
            net['gateway'] = str(project_net[1])
            net['broadcast'] = str(project_net.broadcast())
            net['dhcp_start'] = str(project_net[2])
            if num_networks > 1:
                net['label'] = '%s_%d' % (label, index)
            else:
                net['label'] = label

            if FLAGS.use_ipv6:
                cidr_v6 = '%s/%s' % (fixed_net_v6[start_v6],
                                     significant_bits_v6)
                net['cidr_v6'] = cidr_v6
                project_net_v6 = IPy.IP(cidr_v6)
                net['gateway_v6'] = str(project_net_v6[1])
                net['netmask_v6'] = str(project_net_v6.prefixlen())

            if kwargs.get('vpn', False):
                # this bit here is for vlan-manager
                del net['dns']
                vlan = kwargs['vlan_start'] + index
                net['vpn_private_address'] = str(project_net[2])
                net['dhcp_start'] = str(project_net[3])
                net['vlan'] = vlan
                net['bridge'] = 'br%s' % vlan

                # NOTE(vish): This makes ports unique accross the cloud, a more
                #             robust solution would be to make them uniq per ip
                net['vpn_public_port'] = kwargs['vpn_start'] + index

            # None if network with cidr or cidr_v6 already exists
            network = self.db.network_create_safe(context, net)

            if network:
                self._create_fixed_ips(context, network['id'])
            else:
                raise ValueError(_('Network with cidr %s already exists') %
                                   cidr)

    @property
    def _bottom_reserved_ips(self):  # pylint: disable=R0201
        """Number of reserved ips at the bottom of the range."""
        return 2  # network, gateway

    @property
    def _top_reserved_ips(self):  # pylint: disable=R0201
        """Number of reserved ips at the top of the range."""
        return 1  # broadcast

    def _create_fixed_ips(self, context, network_id):
        """Create all fixed ips for network."""
        network = self.db.network_get(context, network_id)
        # NOTE(vish): Should these be properties of the network as opposed
        #             to properties of the manager class?
        bottom_reserved = self._bottom_reserved_ips
        top_reserved = self._top_reserved_ips
        project_net = IPy.IP(network['cidr'])
        num_ips = len(project_net)
        for index in range(num_ips):
            address = str(project_net[index])
            if index < bottom_reserved or num_ips - index < top_reserved:
                reserved = True
            else:
                reserved = False
            self.db.fixed_ip_create(context, {'network_id': network_id,
                                              'address': address,
                                              'reserved': reserved})

<<<<<<< HEAD
    def _allocate_fixed_ips(self, context, instance_id, network_ids,
                            **kwargs):
=======
    def _allocate_fixed_ips(self, context, instance_id, networks, **kwargs):
>>>>>>> 2b0af0cc
        """calls allocate_fixed_ip once for each network"""
        raise NotImplementedError()

    def _on_set_network_host(self, context, network_id):
        """Called when this host becomes the host for a network."""
        raise NotImplementedError()

    def setup_compute_network(self, context, instance_id):
        """Sets up matching network for compute hosts.
        this code is run on and by the compute host, not on network
        hosts
        """
        raise NotImplementedError()


class FlatManager(NetworkManager):
    """Basic network where no vlans are used.

    FlatManager does not do any bridge or vlan creation.  The user is
    responsible for setting up whatever bridge is specified in
    flat_network_bridge (br100 by default).  This bridge needs to be created
    on all compute hosts.

    The idea is to create a single network for the host with a command like:
    nova-manage network create 192.168.0.0/24 1 256. Creating multiple
    networks for for one manager is currently not supported, but could be
    added by modifying allocate_fixed_ip and get_network to get the a network
    with new logic instead of network_get_by_bridge. Arbitrary lists of
    addresses in a single network can be accomplished with manual db editing.

    If flat_injected is True, the compute host will attempt to inject network
    config into the guest.  It attempts to modify /etc/network/interfaces and
    currently only works on debian based systems. To support a wider range of
    OSes, some other method may need to be devised to let the guest know which
    ip it should be using so that it can configure itself. Perhaps an attached
    disk or serial device with configuration info.

    Metadata forwarding must be handled by the gateway, and since nova does
    not do any setup in this mode, it must be done manually.  Requests to
    169.254.169.254 port 80 will need to be forwarded to the api server.

    """

    timeout_fixed_ips = False

<<<<<<< HEAD
    def _allocate_fixed_ips(self, context, instance_id, network_ids,
                            **kwargs):
        """calls allocate_fixed_ip once for each network"""
        for network_id in network_ids:
            self.allocate_fixed_ip(context, instance_id, network_id,
                                   **kwargs)
=======
    def _allocate_fixed_ips(self, context, instance_id, networks, **kwargs):
        """calls allocate_fixed_ip once for each network"""
        for network in networks:
            self.allocate_fixed_ip(context, instance_id, network, **kwargs)
>>>>>>> 2b0af0cc

    def deallocate_fixed_ip(self, context, address, **kwargs):
        """Returns a fixed ip to the pool."""
        super(FlatManager, self).deallocate_fixed_ip(context, address,
                                                              **kwargs)
        self.db.fixed_ip_disassociate(context, address)

    def setup_compute_network(self, context, instance_id):
        """Network is created manually.
        this code is run on and by the compute host, not on network hosts
        """
        pass

    def _on_set_network_host(self, context, network_id):
        """Called when this host becomes the host for a network."""
        net = {}
        net['injected'] = FLAGS.flat_injected
        net['dns'] = FLAGS.flat_network_dns
        self.db.network_update(context, network_id, net)


<<<<<<< HEAD
class FlatDHCPManager(RPCAllocateFixedIP, FloatingIP, NetworkManager):
=======
class FlatDHCPManager(FloatingIP, RPCAllocateFixedIP, NetworkManager):
>>>>>>> 2b0af0cc
    """Flat networking with dhcp.

    FlatDHCPManager will start up one dhcp server to give out addresses.
    It never injects network settings into the guest. Otherwise it behaves
    like FlatDHCPManager.

    """

    def init_host(self):
        """Do any initialization that needs to be run if this is a
        standalone service.
        """
        self.driver.init_host()
        self.driver.ensure_metadata_ip()

        NetworkManager.init_host(self)
        self.init_host_floating_ips()

        self.driver.metadata_forward()

    def setup_compute_network(self, context, instance_id):
        """Sets up matching networks for compute hosts.
        this code is run on and by the compute host, not on network hosts
        """
        networks = db.network_get_all_by_instance(context, instance_id)
        for network in networks:
            self.driver.ensure_bridge(network['bridge'],
                                      network['bridge_interface'])

<<<<<<< HEAD
    def allocate_fixed_ip(self, context, instance_id, network_id, **kwargs):
        """Allocate flat_network fixed_ip, then setup dhcp for this network."""
        address = NetworkManager.allocate_fixed_ip(self, context,
                                                   instance_id, network_id,
                                                   **kwargs)
=======
    def allocate_fixed_ip(self, context, instance_id, network, **kwargs):
        """Allocate flat_network fixed_ip, then setup dhcp for this network."""
        address = super(FlatDHCPManager, self).allocate_fixed_ip(context,
                                                                 instance_id,
                                                                 network,
                                                                 **kwargs)
>>>>>>> 2b0af0cc
        if not FLAGS.fake_network:
            self.driver.update_dhcp(context, network_id)

    def _on_set_network_host(self, context, network_id):
        """Called when this host becomes the host for a project."""
        net = {}
        net['dhcp_start'] = FLAGS.flat_network_dhcp_start
        self.db.network_update(context, network_id, net)
        network = db.network_get(context, network_id)
        self.driver.ensure_bridge(network['bridge'],
                                  network['bridge_interface'],
                                  network)
        if not FLAGS.fake_network:
            self.driver.update_dhcp(context, network_id)
            if(FLAGS.use_ipv6):
                self.driver.update_ra(context, network_id)


class VlanManager(RPCAllocateFixedIP, FloatingIP, NetworkManager):
    """Vlan network with dhcp.

    VlanManager is the most complicated.  It will create a host-managed
    vlan for each project.  Each project gets its own subnet.  The networks
    and associated subnets are created with nova-manage using a command like:
    nova-manage network create 10.0.0.0/8 3 16.  This will create 3 networks
    of 16 addresses from the beginning of the 10.0.0.0 range.

    A dhcp server is run for each subnet, so each project will have its own.
    For this mode to be useful, each project will need a vpn to access the
    instances in its subnet.

    """

    def init_host(self):
        """Do any initialization that needs to be run if this is a
        standalone service.
        """

        self.driver.init_host()
        self.driver.ensure_metadata_ip()

        NetworkManager.init_host(self)
        self.init_host_floating_ips()

        self.driver.metadata_forward()

<<<<<<< HEAD
    def allocate_fixed_ip(self, context, instance_id, network_id, **kwargs):
=======
    def allocate_fixed_ip(self, context, instance_id, network, **kwargs):
>>>>>>> 2b0af0cc
        """Gets a fixed ip from the pool."""
        if kwargs.get('vpn', None):
            address = network['vpn_private_address']
            self.db.fixed_ip_associate(context,
                                       address,
                                       instance_id)
        else:
            address = self.db.fixed_ip_associate_pool(context,
<<<<<<< HEAD
                                                      network_id,
                                                      instance_id)
        mac = self.db.mac_address_get_by_instance_and_network(context,
                                                              instance_id,
                                                              network_id)
=======
                                                      network['id'],
                                                      instance_id)
        mac = self.db.mac_address_get_by_instance_and_network(context,
                                                              instance_id,
                                                              network['id'])
>>>>>>> 2b0af0cc
        values = {'allocated': True,
                  'mac_address_id': mac['id']}
        self.db.fixed_ip_update(context, address, values)
        if not FLAGS.fake_network:
            self.driver.update_dhcp(context, network_id)

    def setup_compute_network(self, context, instance_id):
        """Sets up matching network for compute hosts.
        this code is run on and by the compute host, not on network hosts
        """
        networks = self.db.network_get_all_by_instance(context, instance_id)
        for network in networks:
            self.driver.ensure_vlan_bridge(network['vlan'],
                                           network['bridge'],
                                           network['bridge_interface'])

<<<<<<< HEAD
    def _get_networks_for_instance(self, context, project_id):
=======
    def _get_networks_for_instance(self, context, instance_id, project_id):
>>>>>>> 2b0af0cc
        """determine which networks an instance should connect to"""
        # get networks associated with project
        networks = self.db.project_get_networks(context, project_id)

        # return only networks which have host set
        return [network for network in networks if network['host']]

    def create_networks(self, context, **kwargs):
        """Create networks based on parameters."""
        # Check that num_networks + vlan_start is not > 4094, fixes lp708025
        if kwargs['num_networks'] + kwargs['vlan_start'] > 4094:
            raise ValueError(_('The sum between the number of networks and'
                               ' the vlan start cannot be greater'
                               ' than 4094'))

        # check that num networks and network size fits in fixed_net
        fixed_net = IPy.IP(kwargs['cidr'])
        if fixed_net.len() < kwargs['num_networks'] * kwargs['network_size']:
            raise ValueError(_('The network range is not big enough to fit '
                  '%(num_networks)s. Network size is %(network_size)s') %
                  kwargs)

        NetworkManager.create_networks(self, context, vpn=True, **kwargs)

    def _on_set_network_host(self, context, network_id):
        """Called when this host becomes the host for a network."""
        network = self.db.network_get(context, network_id)
        if not network['vpn_public_address']:
            net = {}
            address = FLAGS.vpn_ip
            net['vpn_public_address'] = address
            db.network_update(context, network_id, net)
        else:
            address = network['vpn_public_address']
        self.driver.ensure_vlan_bridge(network['vlan'],
                                       network['bridge'],
                                       network['bridge_interface'],
                                       network)

        # NOTE(vish): only ensure this forward if the address hasn't been set
        #             manually.
        if address == FLAGS.vpn_ip:
            self.driver.ensure_vlan_forward(FLAGS.vpn_ip,
                                            network['vpn_public_port'],
                                            network['vpn_private_address'])
        if not FLAGS.fake_network:
            self.driver.update_dhcp(context, network_id)
            if(FLAGS.use_ipv6):
                self.driver.update_ra(context, network_id)

    @property
    def _bottom_reserved_ips(self):
        """Number of reserved ips at the bottom of the range."""
        return super(VlanManager, self)._bottom_reserved_ips + 1  # vpn server

    @property
    def _top_reserved_ips(self):
        """Number of reserved ips at the top of the range."""
        parent_reserved = super(VlanManager, self)._top_reserved_ips
        return parent_reserved + FLAGS.cnt_vpn_clients<|MERGE_RESOLUTION|>--- conflicted
+++ resolved
@@ -46,6 +46,7 @@
 import datetime
 import math
 import socket
+import pickle
 from eventlet import greenpool
 
 import IPy
@@ -118,16 +119,10 @@
     used since they share code to RPC.call allocate_fixed_ip on the
     correct network host to configure dnsmasq
     """
-<<<<<<< HEAD
-    def _allocate_fixed_ips(self, context, instance_id, network_ids,
-                            **kwargs):
-=======
     def _allocate_fixed_ips(self, context, instance_id, networks, **kwargs):
->>>>>>> 2b0af0cc
         """calls allocate_fixed_ip once for each network"""
         green_pool = greenpool.GreenPool()
-        for network_id in network_ids:
-            network = self.db.network_get(context, network_id)
+        for network in networks:
             if network['host'] != self.host:
                 # need to cast allocate_fixed_ip to correct network host
                 topic = self.db.queue_get_for(context, FLAGS.network_topic,
@@ -141,31 +136,18 @@
                                     'args': args})
             else:
                 # i am the correct host, run here
-<<<<<<< HEAD
-                self.allocate_fixed_ip(context, instance_id, network_id,
-                                       **kwargs)
-=======
                 self.allocate_fixed_ip(context, instance_id, network, **kwargs)
->>>>>>> 2b0af0cc
 
         # wait for all of the allocates (if any) to finish
         green_pool.waitall()
 
     def _rpc_allocate_fixed_ip(self, context, instance_id, network_id,
-<<<<<<< HEAD
-                               **kwargs):
-=======
                                                            **kwargs):
->>>>>>> 2b0af0cc
         """sits in between _allocate_fixed_ips and allocate_fixed_ip to
         perform network lookup on the far side of rpc
         """
-<<<<<<< HEAD
-        self.allocate_fixed_ip(context, instance_id, network_id, **kwargs)
-=======
         network = self.db.network_get(context, network_id)
         self.allocate_fixed_ip(context, instance_id, network, **kwargs)
->>>>>>> 2b0af0cc
 
 
 class FloatingIP(object):
@@ -347,11 +329,7 @@
                 # return so worker will only grab 1 (to help scale flatter)
                 return self.set_network_host(context, network['id'])
 
-<<<<<<< HEAD
-    def _get_networks_for_instance(self, context, project_id=None):
-=======
     def _get_networks_for_instance(self, context, instance_id, project_id):
->>>>>>> 2b0af0cc
         """determine which networks an instance should connect to"""
         # TODO(tr3buchet) maybe this needs to be updated in the future if
         #                 there is a better way to determine which networks
@@ -362,30 +340,11 @@
         return [network for network in networks if
                 not network['vlan'] and network['host']]
 
-<<<<<<< HEAD
-    def allocate_for_instance(self, context, instance_id, instance_type_id,
-                              project_id=None, **kwargs):
-=======
     def allocate_for_instance(self, context, **kwargs):
->>>>>>> 2b0af0cc
         """handles allocating the various network resources for an instance
 
         rpc.called by network_api
         """
-<<<<<<< HEAD
-        LOG.debug(_("network allocations for instance %s"), instance_id,
-                                                            context=context)
-        admin_context = context.elevated()
-        networks = self._get_networks_for_instance(admin_context, project_id)
-
-        network_ids = [n['id'] for n in networks]
-
-        self._allocate_mac_addresses(context, instance_id, network_ids)
-        self._allocate_fixed_ips(admin_context, instance_id, network_ids,
-                                 **kwargs)
-        return self._create_nw_info(admin_context, instance_id,
-                                    instance_type_id)
-=======
         instance_id = kwargs.get('instance_id')
         project_id = kwargs.get('project_id')
         type_id = kwargs.get('instance_type_id')
@@ -401,53 +360,23 @@
 
     def deallocate_for_instance(self, context, **kwargs):
         """handles deallocating various network resources for an instance
->>>>>>> 2b0af0cc
-
-    def deallocate_for_instance(self, context, instance_id, **kwargs):
-        """handles deallocating various network resources for an instance in 
+
         rpc.called by network_api
-<<<<<<< HEAD
-        """
-=======
         kwargs can contain fixed_ips to circumvent another db lookup
         """
         instance_id = kwargs.get('instance_id')
         fixed_ips = kwargs.get('fixed_ips') or \
                   self.db.fixed_ip_get_all_by_instance(context, instance_id)
->>>>>>> 2b0af0cc
         LOG.debug(_("network deallocation for instance |%s|"), instance_id,
                                                                context=context)
         # deallocate mac addresses
         self.db.mac_address_delete_by_instance(context, instance_id)
 
         # deallocate fixed ips
-<<<<<<< HEAD
-        for fixed_ip in self.db.fixed_ip_get_all_by_instance(context,
-                                                             instance_id):
-            # disassociate floating ips related to fixed_ip
-            for floating_ip in fixed_ip.floating_ips:
-                network_api.disassociate_floating_ip(context,
-                                                     floating_ip['address'])
-            # then deallocate fixed_ip
-            self.deallocate_fixed_ip(context, fixed_ip['address'], **kwargs)
-
-    def get_instance_nw_info(self, context, instance_id, instance_type_id):
-        """calls _create_nw_info
-
-        rpc.called by network_api
-        """
-        LOG.debug(_("getting network info for instance |%s|"), instance_id)
-        admin_context = context.elevated()
-        return self._create_nw_info(admin_context, instance_id,
-                                    instance_type_id)
-
-    def _create_nw_info(self, context, instance_id, instance_type_id):
-=======
         for fixed_ip in fixed_ips:
             self.deallocate_fixed_ip(context, fixed_ip['address'], **kwargs)
 
     def get_instance_nw_info(self, context, instance_id, instance_type_id):
->>>>>>> 2b0af0cc
         """creates network info list for instance
 
         called by allocate_for_instance and netowrk_api
@@ -461,12 +390,8 @@
                                                          instance_id)
         mac_addresses = self.db.mac_address_get_all_by_instance(context,
                                                                 instance_id)
-<<<<<<< HEAD
-        flavor = self.db.instance_type_get_by_id(context, instance_type_id)
-=======
         flavor = self.db.instance_type_get_by_id(context,
                                                  instance_type_id)
->>>>>>> 2b0af0cc
         network_info = []
         # a mac_address contains address, instance_id, network_id
         # it is also joined to the instance and network given by those IDs
@@ -505,26 +430,15 @@
             # TODO(tr3buchet): handle ip6 routes here as well
             if network['gateway_v6']:
                 info['gateway6'] = network['gateway_v6']
-<<<<<<< HEAD
-            network_info.append(info)
-        return network_info
-
-    def _allocate_mac_addresses(self, context, instance_id, network_ids):
-=======
             network_info.append((network_dict, info))
         return network_info
 
     def _allocate_mac_addresses(self, context, instance_id, networks):
->>>>>>> 2b0af0cc
         """generates and stores mac addresses"""
-        for network_id in network_ids:
+        for network in networks:
             mac_address = {'address': self.generate_mac_address(),
                            'instance_id': instance_id,
-<<<<<<< HEAD
-                           'network_id': network_id}
-=======
                            'network_id': network['id']}
->>>>>>> 2b0af0cc
             # try 5 times to create a unique mac_address
             for i in range(5):
                 try:
@@ -544,30 +458,18 @@
                random.randint(0x00, 0xff)]
         return ':'.join(map(lambda x: "%02x" % x, mac))
 
-<<<<<<< HEAD
-    def allocate_fixed_ip(self, context, instance_id, network_id, **kwargs):
-=======
     def allocate_fixed_ip(self, context, instance_id, network, **kwargs):
->>>>>>> 2b0af0cc
         """Gets a fixed ip from the pool."""
         # TODO(vish): when this is called by compute, we can associate compute
         #             with a network, or a cluster of computes with a network
         #             and use that network here with a method like
         #             network_get_by_compute_host
         address = self.db.fixed_ip_associate_pool(context.elevated(),
-<<<<<<< HEAD
-                                                  network_id,
-                                                  instance_id)
-        mac = self.db.mac_address_get_by_instance_and_network(context,
-                                                              network_id,
-                                                              instance_id)
-=======
                                                   network['id'],
                                                   instance_id)
         mac = self.db.mac_address_get_by_instance_and_network(context,
                                                               instance_id,
                                                               network['id'])
->>>>>>> 2b0af0cc
         values = {'allocated': True,
                   'mac_address_id': mac['id']}
         self.db.fixed_ip_update(context, address, values)
@@ -577,47 +479,13 @@
         """Returns a fixed ip to the pool."""
         self.db.fixed_ip_update(context, address, {'allocated': False})
 
-<<<<<<< HEAD
-    def _get_mac_addr_for_fixed_ip(self, context, fixed_ip):
-        """returns a mac_address if the fixed_ip object has an instance
-           and that instance has a mac_address belonging to the same network
-           as the fixed_ip object
-           else
-           returns None
-
-        called by lease_fixed_ip and release_fixed_ip
-        """
-        instance_id = fixed_ip.get('instance_id')
-        if not instance_id:
-            return None
-
-        mac_addresses = self.db.mac_address_get_all_by_instance(context,
-                                                         instance_id)
-        # determine the mac_address the instance has for the network
-        # that the fixed ip address belongs to
-        for mac_addr in mac_addresses:
-            if mac_addr['network_id'] == fixed_ip['network_id']:
-                # return it since there can be only one
-                return mac_addr['address']
-
-        # instance doesn't have a mac address for the fixed_ip's network
-        return None
-
-=======
->>>>>>> 2b0af0cc
     def lease_fixed_ip(self, context, mac, address):
         """Called by dhcp-bridge when ip is leased."""
         LOG.debug(_('Leasing IP %s'), address, context=context)
         fixed_ip_ref = self.db.fixed_ip_get_by_address(context, address)
-<<<<<<< HEAD
-        instance_id = fixed_ip_ref.get('instance_id')
-        if not instance_id:
-            raise exception.Error(_("IP %s leased that isn't associated") %
-=======
         instance_ref = fixed_ip_ref['instance']
         if not instance_ref:
             raise exception.Error(_('IP %s leased that is not associated') %
->>>>>>> 2b0af0cc
                                   address)
         mac_address = fixed_ip_ref['mac_address']['address']
         if mac_address != mac:
@@ -745,12 +613,7 @@
                                               'address': address,
                                               'reserved': reserved})
 
-<<<<<<< HEAD
-    def _allocate_fixed_ips(self, context, instance_id, network_ids,
-                            **kwargs):
-=======
     def _allocate_fixed_ips(self, context, instance_id, networks, **kwargs):
->>>>>>> 2b0af0cc
         """calls allocate_fixed_ip once for each network"""
         raise NotImplementedError()
 
@@ -796,19 +659,10 @@
 
     timeout_fixed_ips = False
 
-<<<<<<< HEAD
-    def _allocate_fixed_ips(self, context, instance_id, network_ids,
-                            **kwargs):
-        """calls allocate_fixed_ip once for each network"""
-        for network_id in network_ids:
-            self.allocate_fixed_ip(context, instance_id, network_id,
-                                   **kwargs)
-=======
     def _allocate_fixed_ips(self, context, instance_id, networks, **kwargs):
         """calls allocate_fixed_ip once for each network"""
         for network in networks:
             self.allocate_fixed_ip(context, instance_id, network, **kwargs)
->>>>>>> 2b0af0cc
 
     def deallocate_fixed_ip(self, context, address, **kwargs):
         """Returns a fixed ip to the pool."""
@@ -830,11 +684,7 @@
         self.db.network_update(context, network_id, net)
 
 
-<<<<<<< HEAD
-class FlatDHCPManager(RPCAllocateFixedIP, FloatingIP, NetworkManager):
-=======
 class FlatDHCPManager(FloatingIP, RPCAllocateFixedIP, NetworkManager):
->>>>>>> 2b0af0cc
     """Flat networking with dhcp.
 
     FlatDHCPManager will start up one dhcp server to give out addresses.
@@ -850,7 +700,7 @@
         self.driver.init_host()
         self.driver.ensure_metadata_ip()
 
-        NetworkManager.init_host(self)
+        super(FlatDHCPManager, self).init_host()
         self.init_host_floating_ips()
 
         self.driver.metadata_forward()
@@ -864,22 +714,14 @@
             self.driver.ensure_bridge(network['bridge'],
                                       network['bridge_interface'])
 
-<<<<<<< HEAD
-    def allocate_fixed_ip(self, context, instance_id, network_id, **kwargs):
-        """Allocate flat_network fixed_ip, then setup dhcp for this network."""
-        address = NetworkManager.allocate_fixed_ip(self, context,
-                                                   instance_id, network_id,
-                                                   **kwargs)
-=======
     def allocate_fixed_ip(self, context, instance_id, network, **kwargs):
         """Allocate flat_network fixed_ip, then setup dhcp for this network."""
         address = super(FlatDHCPManager, self).allocate_fixed_ip(context,
                                                                  instance_id,
                                                                  network,
                                                                  **kwargs)
->>>>>>> 2b0af0cc
         if not FLAGS.fake_network:
-            self.driver.update_dhcp(context, network_id)
+            self.driver.update_dhcp(context, network['id'])
 
     def _on_set_network_host(self, context, network_id):
         """Called when this host becomes the host for a project."""
@@ -896,7 +738,7 @@
                 self.driver.update_ra(context, network_id)
 
 
-class VlanManager(RPCAllocateFixedIP, FloatingIP, NetworkManager):
+class VlanManager(NetworkManager, RPCAllocateFixedIP, FloatingIP):
     """Vlan network with dhcp.
 
     VlanManager is the most complicated.  It will create a host-managed
@@ -919,16 +761,12 @@
         self.driver.init_host()
         self.driver.ensure_metadata_ip()
 
-        NetworkManager.init_host(self)
+        super(VlanManager, self).init_host()
         self.init_host_floating_ips()
 
         self.driver.metadata_forward()
 
-<<<<<<< HEAD
-    def allocate_fixed_ip(self, context, instance_id, network_id, **kwargs):
-=======
     def allocate_fixed_ip(self, context, instance_id, network, **kwargs):
->>>>>>> 2b0af0cc
         """Gets a fixed ip from the pool."""
         if kwargs.get('vpn', None):
             address = network['vpn_private_address']
@@ -937,24 +775,16 @@
                                        instance_id)
         else:
             address = self.db.fixed_ip_associate_pool(context,
-<<<<<<< HEAD
-                                                      network_id,
-                                                      instance_id)
-        mac = self.db.mac_address_get_by_instance_and_network(context,
-                                                              instance_id,
-                                                              network_id)
-=======
                                                       network['id'],
                                                       instance_id)
         mac = self.db.mac_address_get_by_instance_and_network(context,
                                                               instance_id,
                                                               network['id'])
->>>>>>> 2b0af0cc
         values = {'allocated': True,
                   'mac_address_id': mac['id']}
         self.db.fixed_ip_update(context, address, values)
         if not FLAGS.fake_network:
-            self.driver.update_dhcp(context, network_id)
+            self.driver.update_dhcp(context, network['id'])
 
     def setup_compute_network(self, context, instance_id):
         """Sets up matching network for compute hosts.
@@ -966,11 +796,7 @@
                                            network['bridge'],
                                            network['bridge_interface'])
 
-<<<<<<< HEAD
-    def _get_networks_for_instance(self, context, project_id):
-=======
     def _get_networks_for_instance(self, context, instance_id, project_id):
->>>>>>> 2b0af0cc
         """determine which networks an instance should connect to"""
         # get networks associated with project
         networks = self.db.project_get_networks(context, project_id)
@@ -993,7 +819,7 @@
                   '%(num_networks)s. Network size is %(network_size)s') %
                   kwargs)
 
-        NetworkManager.create_networks(self, context, vpn=True, **kwargs)
+        super(VlanManager, self).create_networks(context, vpn=True, **kwargs)
 
     def _on_set_network_host(self, context, network_id):
         """Called when this host becomes the host for a network."""
