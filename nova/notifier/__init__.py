# Copyright 2011 OpenStack LLC.
# All Rights Reserved.
#
#    Licensed under the Apache License, Version 2.0 (the "License"); you may
#    not use this file except in compliance with the License. You may obtain
#    a copy of the License at
#
#         http://www.apache.org/licenses/LICENSE-2.0
#
#    Unless required by applicable law or agreed to in writing, software
#    distributed under the License is distributed on an "AS IS" BASIS, WITHOUT
#    WARRANTIES OR CONDITIONS OF ANY KIND, either express or implied. See the
#    License for the specific language governing permissions and limitations
#    under the License.

import datetime
<<<<<<< HEAD
import json
import uuid
=======
>>>>>>> e1dc9cfb

from nova import flags
from nova import utils

FLAGS = flags.FLAGS

flags.DEFINE_string('default_notification_level', 'INFO',
                    'Default notification level for outgoing notifications')

WARN = 'WARN'
INFO = 'INFO'
ERROR = 'ERROR'
CRITICAL = 'CRITICAL'
DEBUG = 'DEBUG'

log_levels = (DEBUG, WARN, INFO, ERROR, CRITICAL)

class BadPriorityException(Exception):
    pass

def notify(event_name, publisher_id, event_type, priority, payload):
    """
    Sends a notification using the specified driver

    Message format is as follows:

    message_id - a UUID representing the id for this notification
    publisher_id - the source worker_type.host of the message
    timestamp - the GMT timestamp the notification was sent at
    event_type - the literal type of event (ex. Instance Creation)
    priority - patterned after the enumeration of Python logging levels in
               the set (DEBUG, WARN, INFO, ERROR, CRITICAL)
    payload - A python dictionary of attributes

    The message body will be constructed as a dictionary of the above
    attributes, and converted into a JSON dump, which will then be sent
    via the transport mechanism defined by the driver.

    Message example:

    {'message_id': str(uuid.uuid4()),
     'publisher_id': 'compute.host1',
     'timestamp': datetime.datetime.utcnow(),
     'priority': 'WARN',
     'event_type': 'compute.create_instance',
     'payload': {'instance_id': 12, ... }}

    """
    if priority not in log_levels:
        raise BadPriorityException('%s not in valid priorities' % priority)
    driver = utils.import_class(FLAGS.notification_driver)()
    message = dict(message_id=str(uuid.uuid4()),
                   publisher_id=publisher_id,
                   event_type=event_type,
                   priority=priority,
                   payload=payload,
                   time=str(datetime.datetime.utcnow()))
    driver.notify(message)<|MERGE_RESOLUTION|>--- conflicted
+++ resolved
@@ -14,11 +14,7 @@
 #    under the License.
 
 import datetime
-<<<<<<< HEAD
-import json
 import uuid
-=======
->>>>>>> e1dc9cfb
 
 from nova import flags
 from nova import utils
