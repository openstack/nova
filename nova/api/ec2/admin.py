--- conflicted
+++ resolved
@@ -21,12 +21,9 @@
 """
 
 import base64
-<<<<<<< HEAD
+import datetime
 import IPy
 import urllib
-=======
-import datetime
->>>>>>> 08417c48
 
 from nova import compute
 from nova import db
@@ -124,19 +121,13 @@
     def __str__(self):
         return 'AdminController'
 
-<<<<<<< HEAD
     def __init__(self):
         self.compute_api = compute.API()
 
-    def describe_instance_types(self, _context, **_kwargs):
-        return {'instanceTypeSet': [instance_dict(n, v) for n, v in
-                                    instance_types.INSTANCE_TYPES.iteritems()]}
-=======
     def describe_instance_types(self, context, **_kwargs):
         """Returns all active instance types data (vcpus, memory, etc.)"""
         return {'instanceTypeSet': [instance_dict(v) for v in
                                    db.instance_type_get_all(context).values()]}
->>>>>>> 08417c48
 
     def describe_user(self, _context, name, **_kwargs):
         """Returns user data, including access and secret keys."""
